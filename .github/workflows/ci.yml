--- conflicted
+++ resolved
@@ -25,15 +25,6 @@
     strategy:
       fail-fast: false
       matrix:
-<<<<<<< HEAD
-        os: [macos-latest, ubuntu-18.04]
-        python-version: ['3.6', '3.7', '3.8', '3.9']
-        exclude:
-          - os: macos-latest
-            python-version: '3.8'
-          - os: macos-latest
-            python-version: '3.9'
-=======
         os: [ubuntu-20.04]
         python-version: ["3.6", "3.7", "3.8", "3.9", "3.10"]
     steps:
@@ -88,7 +79,6 @@
       fail-fast: false
       matrix:
         python-version: ["3.7"]
->>>>>>> 59f0f566
     steps:
       - uses: actions/checkout@v2
       - name: Set up Python ${{ matrix.python-version }}

--- conflicted
+++ resolved
@@ -2,11 +2,8 @@
 python -m pip install --upgrade pip
 pip install "numpy!=1.16,!=1.17" "scipy!=1.5" h5py pytest pytest-cov pytest-timer codecov
 pip install pyberny geometric
-<<<<<<< HEAD
+pip install spglib
 pip install jaxlib jax
-=======
-pip install spglib
->>>>>>> c0c4dbcb
 
 #cppe
 version=$(python -c 'import sys; version=sys.version_info[:2]; print("{0}.{1}".format(*version))')

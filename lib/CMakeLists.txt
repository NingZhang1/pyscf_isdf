cmake_minimum_required (VERSION 2.8)
project (pyscf)

set(CMAKE_BUILD_TYPE RELWITHDEBINFO)
#set(CMAKE_BUILD_TYPE DEBUG)
set(CMAKE_VERBOSE_MAKEFILE OFF)
if (CMAKE_COMPILER_IS_GNUCC) # Does it skip the link flag on old OsX?
  set(CMAKE_C_FLAGS "${CMAKE_C_FLAGS} -ffast-math")
  if(UNIX AND NOT APPLE)
    set(CMAKE_SHARED_LINKER_FLAGS "-Wl,--no-as-needed")
  endif()
endif()

set(CMAKE_INCLUDE_CURRENT_DIR ON)

#enable_language(Fortran)
find_package(BLAS REQUIRED)
if(BLA_VENDOR MATCHES "Intel*")
  if (${DISABLE_AVX})
    find_library(BLAS_mkl_def_LIBRARY
      NAMES mkl_def
      PATHS ENV;LD_LIBRARY_PATH)
    set(BLAS_LIBRARIES ${BLAS_LIBRARIES};${BLAS_mkl_def_LIBRARY})
  else()
    find_library(BLAS_mkl_avx_LIBRARY
      NAMES mkl_avx
      PATHS ENV;LD_LIBRARY_PATH)
    set(BLAS_LIBRARIES ${BLAS_LIBRARIES};${BLAS_mkl_avx_LIBRARY})
  endif()
endif()
message("BLAS libraries: ${BLAS_LIBRARIES}")
# if unable to find mkl library, just create BLAS_LIBRARIES here, e.g.
# set(BLAS_LIBRARIES "-L/path/to/mkl/lib -lmkl_intel_lp64 -lmkl_sequential -lmkl_core -lpthread -lmkl_avx -lm")
# or
# set(BLAS_LIBRARIES "${BLAS_LIBRARIES};/path/to/mkl/lib/intel64/libmkl_intel_lp64.so")
# set(BLAS_LIBRARIES "${BLAS_LIBRARIES};/path/to/mkl/lib/intel64/libmkl_sequential.so")
# set(BLAS_LIBRARIES "${BLAS_LIBRARIES};/path/to/mkl/lib/intel64/libmkl_core.so")
# set(BLAS_LIBRARIES "${BLAS_LIBRARIES};/path/to/mkl/lib/intel64/libmkl_avx.so")
# set(BLAS_LIBRARIES "${BLAS_LIBRARIES};/path/to/mkl/lib/intel64/libmkl_def.so")

# set(BLAS_LIBRARIES "-Wl,-rpath=${MKLROOT}/lib/intel64/ ${BLAS_LIBRARIES}")

check_function_exists(ffsll HAVE_FFS)

find_package(OpenMP)
if(OPENMP_FOUND)
  set(HAVE_OPENMP 1)
else ()
  set(OpenMP_C_FLAGS " ")
endif()

find_package(PythonInterp REQUIRED)
#find_package(PythonLibs REQUIRED)
#execute_process(COMMAND ${PYTHON_EXECUTABLE} -c "import numpy; print(numpy.get_include())"
#  OUTPUT_VARIABLE NUMPY_INCLUDE)
#include_directories(${PYTHON_INCLUDE_DIRS} ${NUMPY_INCLUDE})

option(ENABLE_LIBCINT "Using libcint for analytical gaussian integral" ON)
if(ENABLE_LIBCINT)
include(ExternalProject)
if(NOT EXISTS "${PROJECT_SOURCE_DIR}/deps/include/cint.h")
  ExternalProject_Add(libcint
    GIT_REPOSITORY https://github.com/sunqm/libcint.git
    GIT_TAG master
    PREFIX ${PROJECT_BINARY_DIR}/deps
    INSTALL_DIR ${PROJECT_SOURCE_DIR}/deps
    CMAKE_ARGS -DWITH_RANGE_COULOMB=1 -DCMAKE_INSTALL_PREFIX:PATH=<INSTALL_DIR>
            -DCMAKE_INSTALL_LIBDIR:PATH=lib -DBLA_VENDOR=${BLA_VENDOR}
  )
endif()
endif(ENABLE_LIBCINT)
include_directories(${PROJECT_SOURCE_DIR})
include_directories(${PROJECT_SOURCE_DIR}/deps/include)
include_directories(${CMAKE_INSTALL_PREFIX}/include)
link_directories(${PROJECT_SOURCE_DIR}/deps/lib ${PROJECT_SOURCE_DIR}/deps/lib64)
link_directories(${CMAKE_INSTALL_PREFIX}/lib ${CMAKE_INSTALL_PREFIX}/lib64)

configure_file(
  "${PROJECT_SOURCE_DIR}/config.h.in"
  "${PROJECT_BINARY_DIR}/config.h")
# to find config.h
include_directories("${PROJECT_BINARY_DIR}")

add_subdirectory(np_helper)
add_subdirectory(gto)
add_subdirectory(vhf)
add_subdirectory(ao2mo)
add_subdirectory(mcscf)
add_subdirectory(cc)
add_subdirectory(icmpspt)
add_subdirectory(ri)
add_subdirectory(localizer)
add_subdirectory(hci)

add_subdirectory(pbc)

option(ENABLE_LIBXC "Using libxc for XC functional library" ON)
option(ENABLE_XCFUN "Using xcfun for XC functional library" ON)
option(BUILD_LIBXC "Download and build libxc library" ON)
option(BUILD_XCFUN "Download and build xcfun library" ON)

if(NOT DISABLE_DFT)
if(NOT EXISTS "${PROJECT_SOURCE_DIR}/deps/include/xc.h" AND
    ENABLE_LIBXC AND BUILD_LIBXC)
  ExternalProject_Add(libxc
    URL http://www.tddft.org/programs/octopus/down.php?file=libxc/libxc-2.2.2.tar.gz
    #URL https://launchpad.net/libxc/2.2/2.2.0/+download/libxc-2.2.0.tar.gz
    #URL http://www.tddft.org/programs/octopus/down.php?file=libxc/libxc-2.0.0.tar.gz
    PREFIX ${PROJECT_BINARY_DIR}/deps
    INSTALL_DIR ${PROJECT_SOURCE_DIR}/deps
    CONFIGURE_COMMAND <SOURCE_DIR>/configure --prefix=<INSTALL_DIR> --libdir=<INSTALL_DIR>/lib
          --enable-shared --disable-fortran LIBS=-lm
  )
<<<<<<< HEAD
endif() # ENABLE_LIBXC
if(NOT EXISTS "${PROJECT_SOURCE_DIR}/deps/include/xcfun.h" AND ENABLE_XCFUN)
=======
endif()
if(NOT DISABLE_DFT)
if(NOT EXISTS "${PROJECT_SOURCE_DIR}/deps/include/xcfun.h" AND
    ENABLE_XCFUN AND BUILD_XCFUN)
>>>>>>> c658160b
  ExternalProject_Add(libxcfun
    GIT_REPOSITORY https://github.com/dftlibs/xcfun.git
    GIT_TAG origin/stable-1.x
    PREFIX ${PROJECT_BINARY_DIR}/deps
    INSTALL_DIR ${PROJECT_SOURCE_DIR}/deps
    CMAKE_ARGS -DCMAKE_BUILD_TYPE=RELEASE -DBUILD_SHARED_LIBS=1
            -DXC_MAX_ORDER=3 -DXCFUN_ENABLE_TESTS=0
            -DCMAKE_INSTALL_PREFIX:PATH=<INSTALL_DIR>
            -DCMAKE_INSTALL_LIBDIR:PATH=lib
  )
endif() # ENABLE_XCFUN
add_subdirectory(dft)
endif() # DISABLE_DFT<|MERGE_RESOLUTION|>--- conflicted
+++ resolved
@@ -111,15 +111,10 @@
     CONFIGURE_COMMAND <SOURCE_DIR>/configure --prefix=<INSTALL_DIR> --libdir=<INSTALL_DIR>/lib
           --enable-shared --disable-fortran LIBS=-lm
   )
-<<<<<<< HEAD
 endif() # ENABLE_LIBXC
-if(NOT EXISTS "${PROJECT_SOURCE_DIR}/deps/include/xcfun.h" AND ENABLE_XCFUN)
-=======
-endif()
-if(NOT DISABLE_DFT)
+
 if(NOT EXISTS "${PROJECT_SOURCE_DIR}/deps/include/xcfun.h" AND
     ENABLE_XCFUN AND BUILD_XCFUN)
->>>>>>> c658160b
   ExternalProject_Add(libxcfun
     GIT_REPOSITORY https://github.com/dftlibs/xcfun.git
     GIT_TAG origin/stable-1.x

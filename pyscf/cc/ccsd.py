--- conflicted
+++ resolved
@@ -1044,13 +1044,9 @@
         time0 = logger.process_clock(), logger.perf_counter()
         if eris is None:
             eris = self.ao2mo(self.mo_coeff)
-<<<<<<< HEAD
-        mo_e = stop_grad(eris.mo_energy)
-=======
         e_hf = self.e_hf
         if e_hf is None: e_hf = self.get_e_hf(mo_coeff=self.mo_coeff)
-        mo_e = eris.mo_energy
->>>>>>> c0c4dbcb
+        mo_e = stop_grad(eris.mo_energy)
         nocc = self.nocc
         nvir = mo_e.size - nocc
         eia = mo_e[:nocc,None] - mo_e[None,nocc:]

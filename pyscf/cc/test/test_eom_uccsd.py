--- conflicted
+++ resolved
@@ -126,11 +126,7 @@
 
         gcc1 = gccsd.GCCSD(scf.addons.convert_to_ghf(mf)).run()
         e1 = gcc1.eaccsd(nroots=6, koopmans=True)[0]
-<<<<<<< HEAD
-        self.assertAlmostEqual(abs(e1-e).max(), 0, delta=1e-6)
-=======
         self.assertAlmostEqual(abs(e1-e).max(), 0, 5)
->>>>>>> 59f0f566
 
 
     def test_eomee(self):

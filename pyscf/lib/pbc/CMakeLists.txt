--- conflicted
+++ resolved
@@ -12,12 +12,8 @@
 # See the License for the specific language governing permissions and
 # limitations under the License.
 
-<<<<<<< HEAD
-add_library(pbc SHARED ft_ao.c fill_ints.c fill_ints_sr.c optimizer.c grid_ao.c nr_direct.c
+add_library(pbc SHARED ft_ao.c fill_ints.c fill_ints_sr.c optimizer.c grid_ao.c nr_direct.c symmetry.c
             neighbor_list.c cell.c pp.c hf_grad.c sccs.c tools.c)
-=======
-add_library(pbc SHARED ft_ao.c fill_ints.c fill_ints_sr.c optimizer.c grid_ao.c nr_direct.c symmetry.c)
->>>>>>> 2d2e15dc
 add_dependencies(pbc cgto cvhf np_helper)
 
 set_target_properties(pbc PROPERTIES

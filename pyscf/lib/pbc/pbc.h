/* Copyright 2021 The PySCF Developers. All Rights Reserved.

   Licensed under the Apache License, Version 2.0 (the "License");
    you may not use this file except in compliance with the License.
    You may obtain a copy of the License at

        http://www.apache.org/licenses/LICENSE-2.0

    Unless required by applicable law or agreed to in writing, software
    distributed under the License is distributed on an "AS IS" BASIS,
    WITHOUT WARRANTIES OR CONDITIONS OF ANY KIND, either express or implied.
    See the License for the specific language governing permissions and
    limitations under the License.

 *
 * Author: Qiming Sun <osirpt.sun@gmail.com>
 */

#include <stdint.h>

#ifndef HAVE_DEFINED_BVKENV_H
#define HAVE_DEFINED_BVKENV_H
<<<<<<< HEAD
typedef struct
{
    // number of primitive cells in bvk-cell
    int ncells;
    // number of repeated images associated to cell.rcut
    int nimgs;
    int nkpts;
    int nbands;
    // nbas of primitive cell
    int nbasp;
    int ncomp;
    // number of grids (or planewaves)
    int nGv;
    // length of kpt_ij_idx
    int kpt_ij_size;
    // indicates how to map basis in bvk-cell to supmol basis
    int *sh_loc;
    int *ao_loc;
    // Map from supmol._bas to [bvk_cell-id, rs_basis-id, image-id]
    int *bas_map;
    int *shls_slice;
    // index to get a sbuset of nkpts x nkpts output
    int *kpt_ij_idx;
    double *expLkR;
    double *expLkI;

    // Integral mask of SupMole based on s-function overlap
    int8_t *ovlp_mask;
    // Integral screening condition
    double *q_cond;
    // cutoff for schwarz condtion
    double cutoff;

    // parameters for ft_ao
    double *Gv;
    double *b;
    int *gxyz;
    int *gs;

    int (*intor)();
} BVKEnvs;
#endif

#include "pbc_isdf.h"
=======
typedef struct {
        // number of primitive cells in bvk-cell
        int ncells;
        // number of repeated images associated to cell.rcut
        int nimgs;
        int nkpts;
        int nbands;
        // nbas of primitive cell
        int nbasp;
        int ncomp;
        // number of grids (or planewaves)
        int nGv;
        // length of kpt_ij_idx
        int kpt_ij_size;
        // indicates how to map basis in bvk-cell to supmol basis
        int *seg_loc;
        int *seg2sh;
        int *ao_loc;
        int *shls_slice;
        // index to get a sbuset of nkpts x nkpts output
        int *kpt_ij_idx;
        double *expLkR;
        double *expLkI;

        // Integral mask of SupMole based on s-function overlap
        int8_t *ovlp_mask;
        // Integral screening condition ~log((ij|ij))/2
        int16_t *qindex;
        // cutoff for schwarz condtion
        int cutoff;
        float eta;

        // parameters for ft_ao
        double *Gv;
        double *b;
        int *gxyz;
        int *gs;

        int (*intor)();
} BVKEnvs;

// It is preferable to use the float16 type to save log value. fp16 type is
// platform dependent. Here log value is saved in int16_t instead with an
// adjustment factor 32 to ensure accuracy.
#define LOG_ADJUST      32
#endif
>>>>>>> d57f1d6c
<|MERGE_RESOLUTION|>--- conflicted
+++ resolved
@@ -20,52 +20,6 @@
 
 #ifndef HAVE_DEFINED_BVKENV_H
 #define HAVE_DEFINED_BVKENV_H
-<<<<<<< HEAD
-typedef struct
-{
-    // number of primitive cells in bvk-cell
-    int ncells;
-    // number of repeated images associated to cell.rcut
-    int nimgs;
-    int nkpts;
-    int nbands;
-    // nbas of primitive cell
-    int nbasp;
-    int ncomp;
-    // number of grids (or planewaves)
-    int nGv;
-    // length of kpt_ij_idx
-    int kpt_ij_size;
-    // indicates how to map basis in bvk-cell to supmol basis
-    int *sh_loc;
-    int *ao_loc;
-    // Map from supmol._bas to [bvk_cell-id, rs_basis-id, image-id]
-    int *bas_map;
-    int *shls_slice;
-    // index to get a sbuset of nkpts x nkpts output
-    int *kpt_ij_idx;
-    double *expLkR;
-    double *expLkI;
-
-    // Integral mask of SupMole based on s-function overlap
-    int8_t *ovlp_mask;
-    // Integral screening condition
-    double *q_cond;
-    // cutoff for schwarz condtion
-    double cutoff;
-
-    // parameters for ft_ao
-    double *Gv;
-    double *b;
-    int *gxyz;
-    int *gs;
-
-    int (*intor)();
-} BVKEnvs;
-#endif
-
-#include "pbc_isdf.h"
-=======
 typedef struct {
         // number of primitive cells in bvk-cell
         int ncells;
@@ -98,13 +52,13 @@
         int cutoff;
         float eta;
 
-        // parameters for ft_ao
-        double *Gv;
-        double *b;
-        int *gxyz;
-        int *gs;
+    // parameters for ft_ao
+    double *Gv;
+    double *b;
+    int *gxyz;
+    int *gs;
 
-        int (*intor)();
+    int (*intor)();
 } BVKEnvs;
 
 // It is preferable to use the float16 type to save log value. fp16 type is
@@ -112,4 +66,5 @@
 // adjustment factor 32 to ensure accuracy.
 #define LOG_ADJUST      32
 #endif
->>>>>>> d57f1d6c
+
+#include "pbc_isdf.h"
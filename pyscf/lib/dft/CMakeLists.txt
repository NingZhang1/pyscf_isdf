--- conflicted
+++ resolved
@@ -14,31 +14,23 @@
 
 add_library(dft SHARED 
   CxLebedevGrid.c grid_basis.c nr_numint.c r_numint.c
-<<<<<<< HEAD
-  numint_uniform_grid.c multigrid.c grid_common.c
+  numint_uniform_grid.c xc_deriv.c 
+  multigrid.c grid_common.c
   grid_collocate.c grid_integrate.c utils.c hfx.c
 )
 add_dependencies(dft cgto cvhf np_helper pbc)
-=======
-  numint_uniform_grid.c xc_deriv.c
-  )
-add_dependencies(dft cgto cvhf np_helper)
->>>>>>> 59f0f566
 
 set_target_properties(dft PROPERTIES
   LIBRARY_OUTPUT_DIRECTORY ${PROJECT_SOURCE_DIR})
 
-<<<<<<< HEAD
+target_link_libraries(dft cvhf cgto cint np_helper ${BLAS_LIBRARIES} ${OPENMP_C_PROPERTIES})
+
 if(ENABLE_LIBXSMM)
   add_definitions(-DHAVE_LIBXSMM)
   target_link_libraries(dft cvhf cgto cint pbc np_helper xsmm ${BLAS_LIBRARIES})
 else()
   target_link_libraries(dft cvhf cgto cint pbc np_helper ${BLAS_LIBRARIES})
 endif()
-=======
-target_link_libraries(dft cvhf cgto cint np_helper ${BLAS_LIBRARIES} ${OPENMP_C_PROPERTIES})
-
->>>>>>> 59f0f566
 
 if(ENABLE_LIBXC)
 add_library(xc_itrf SHARED libxc_itrf.c)

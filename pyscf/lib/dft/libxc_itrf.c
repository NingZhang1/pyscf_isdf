/* Copyright 2014-2018 The PySCF Developers. All Rights Reserved.

   Licensed under the Apache License, Version 2.0 (the "License");
    you may not use this file except in compliance with the License.
    You may obtain a copy of the License at

        http://www.apache.org/licenses/LICENSE-2.0

    Unless required by applicable law or agreed to in writing, software
    distributed under the License is distributed on an "AS IS" BASIS,
    WITHOUT WARRANTIES OR CONDITIONS OF ANY KIND, either express or implied.
    See the License for the specific language governing permissions and
    limitations under the License.

 *
 * Authors: Qiming Sun <osirpt.sun@gmail.com>
 *          Susi Lehtola <susi.lehtola@gmail.com>
 *          Xing Zhang <zhangxing.nju@gmail.com>
 *
 * libxc from
 * http://www.tddft.org/programs/octopus/wiki/index.php/Libxc:manual
 */

#include <stdio.h>
#include <stdlib.h>
#include <assert.h>
#include <xc.h>
#include "config.h"
#define MAX(X,Y) ((X) > (Y) ? (X) : (Y))

<<<<<<< HEAD

static void _eval_xc_lda(xc_func_type *func_x, int spin, int np,
                         double* rho_u, double* rho_d,
                         double *ex, double *vxc, double *fxc, double *kxc)
{
        int i;
        double *rho;
        if (spin == XC_POLARIZED) {
                rho = malloc(sizeof(double) * np*2);
                for (i = 0; i < np; i++) {
                        rho[i*2+0] = rho_u[i];
                        rho[i*2+1] = rho_d[i];
                }
        } else {
                rho = rho_u;
        }

        // rho, vxc, fxc, kxc
        const int seg0[] = {1,1,1,1};
        const int seg1[] = {2,2,3,4};
        const int *seg;
        if (spin == XC_POLARIZED) {
            seg = seg1;
        } else {
            seg = seg0;
        }

#pragma omp parallel
{
        int nblk = omp_get_num_threads();
        if (np < nblk) {nblk = 1;}
        int blk_size = np / nblk;

        int iblk;
        double *prho, *pex, *pvxc=NULL, *pfxc=NULL, *pkxc=NULL;
        #pragma omp for schedule(static)
        for (iblk = 0; iblk < nblk; iblk++) {
                prho = rho + iblk * blk_size * seg[0];
                pex = ex + iblk * blk_size;
                if (vxc != NULL) {
                        pvxc = vxc + iblk * blk_size * seg[1];
                }
                if (fxc != NULL) {
                        pfxc = fxc + iblk * blk_size * seg[2];
                }
                if (kxc != NULL) {
                        pkxc = kxc + iblk * blk_size * seg[3];
                }
#if XC_MAJOR_VERSION >= 5
                xc_lda_exc_vxc_fxc_kxc(func_x, blk_size, prho, pex, pvxc, pfxc, pkxc);
#else
                xc_lda(func_x, blk_size, prho, pex, pvxc, pfxc, pkxc);
#endif
        }

#pragma omp single
{
        int np_res = np - nblk * blk_size;
        if (np_res > 0) {
                prho = rho + nblk * blk_size * seg[0];
                pex = ex + nblk * blk_size;
                if (vxc != NULL) {
                        pvxc = vxc + nblk * blk_size * seg[1];
                }
                if (fxc != NULL) {
                        pfxc = fxc + nblk * blk_size * seg[2];
                }
                if (kxc != NULL) {
                        pkxc = kxc + nblk * blk_size * seg[3];
                }
#if XC_MAJOR_VERSION >= 5
                xc_lda_exc_vxc_fxc_kxc(func_x, np_res, prho, pex, pvxc, pfxc, pkxc);
#else
                xc_lda(func_x, np_res, prho, pex, pvxc, pfxc, pkxc);
#endif
        }
} // omp single
} // omp parallel

        if (spin == XC_POLARIZED) {
            free(rho);
        }
}


static void _eval_xc_gga(xc_func_type *func_x, int spin, int np,
                         double* rho_u, double* rho_d,
                         double *ex, double *vxc, double *fxc, double *kxc)
{
        int i;
        double *rho, *sigma;
        double *gxu, *gyu, *gzu, *gxd, *gyd, *gzd;
        double *vsigma = NULL;
        double *v2rhosigma  = NULL;
        double *v2sigma2    = NULL;
        double *v3rho2sigma = NULL;
        double *v3rhosigma2 = NULL;
        double *v3sigma3    = NULL;

        if (spin == XC_POLARIZED) {
                rho = malloc(sizeof(double) * np*2);
                sigma = malloc(sizeof(double) * np*3);
                gxu = rho_u + np;
                gyu = rho_u + np * 2;
                gzu = rho_u + np * 3;
                gxd = rho_d + np;
                gyd = rho_d + np * 2;
                gzd = rho_d + np * 3;
                for (i = 0; i < np; i++) {
                        rho[i*2+0] = rho_u[i];
                        rho[i*2+1] = rho_d[i];
                        sigma[i*3+0] = gxu[i]*gxu[i] + gyu[i]*gyu[i] + gzu[i]*gzu[i];
                        sigma[i*3+1] = gxu[i]*gxd[i] + gyu[i]*gyd[i] + gzu[i]*gzd[i];
                        sigma[i*3+2] = gxd[i]*gxd[i] + gyd[i]*gyd[i] + gzd[i]*gzd[i];
                }
        } else {
                rho = rho_u;
                sigma = malloc(sizeof(double) * np);
                gxu = rho_u + np;
                gyu = rho_u + np * 2;
                gzu = rho_u + np * 3;
                for (i = 0; i < np; i++) {
                        sigma[i] = gxu[i]*gxu[i] + gyu[i]*gyu[i] + gzu[i]*gzu[i];
                }
        }

        // rho, sigma
        const int seg0[] = {1,1};
        const int seg1[] = {2,3};
        // vrho, vsigma
        const int vseg0[] = {1,1};
        const int vseg1[] = {2,3};
        // v2rho2, v2rhosigma, v2sigma2
        const int fseg0[] = {1,1,1};
        const int fseg1[] = {3,6,6};
        // v3rho3, v3rho2sigma, v3rhosigma2, v3sigma3
        const int kseg0[] = {1,1,1,1};
        const int kseg1[] = {4,9,12,10};

        const int *seg, *vseg, *fseg, *kseg;
        if (spin == XC_POLARIZED) {
                seg = seg1;
                vseg = vseg1;
                fseg = fseg1;
                kseg = kseg1;
        } else {
                seg = seg0;
                vseg = vseg0;
                fseg = fseg0;
                kseg = kseg0;
        }

        if (vxc != NULL) {
                // vrho = vxc
                vsigma = vxc + np * vseg[0];
        }
        if (fxc != NULL) {
                // v2rho2 = fxc
                v2rhosigma = fxc + np * fseg[0];
                v2sigma2 = v2rhosigma + np * fseg[1];
        }
        if (kxc != NULL) {
                // v3rho3 = kxc
                v3rho2sigma = kxc + np * kseg[0];
                v3rhosigma2 = v3rho2sigma + np * kseg[1];
                v3sigma3 = v3rhosigma2 + np * kseg[2];
        }

#pragma omp parallel
{
        int nblk = omp_get_num_threads();
        if (np < nblk) {nblk = 1;}
        int blk_size = np / nblk;

        int iblk;
        double *prho, *psigma, *pex;
        double *pvxc=NULL, *pvsigma=NULL;
        double *pfxc=NULL, *pv2rhosigma=NULL, *pv2sigma2=NULL;
        double *pkxc=NULL, *pv3rho2sigma=NULL, *pv3rhosigma2=NULL, *pv3sigma3=NULL;
        #pragma omp for schedule(static)
        for (iblk = 0; iblk < nblk; iblk++) {
                prho = rho + iblk * blk_size * seg[0];
                psigma = sigma + iblk * blk_size * seg[1];
                pex = ex + iblk * blk_size;
                if (vxc != NULL) {
                    pvxc = vxc + iblk * blk_size * vseg[0]; 
                    pvsigma = vsigma + iblk * blk_size * vseg[1]; 
                }
                if (fxc != NULL) {
                    pfxc = fxc + iblk * blk_size * fseg[0];
                    pv2rhosigma = v2rhosigma + iblk * blk_size * fseg[1];
                    pv2sigma2 = v2sigma2 + iblk * blk_size * fseg[2];
                }
                if (kxc != NULL) {
                    pkxc = kxc + iblk * blk_size * kseg[0];
                    pv3rho2sigma = v3rho2sigma + iblk * blk_size * kseg[1];
                    pv3rhosigma2 = v3rhosigma2 + iblk * blk_size * kseg[2];
                    pv3sigma3 = v3sigma3 + iblk * blk_size * kseg[3];
                }
#if (XC_MAJOR_VERSION == 2 && XC_MINOR_VERSION < 2)
                xc_gga(func_x, blk_size, prho, psigma, pex,
                       pvxc, pvsigma, pfxc, pv2rhosigma, pv2sigma2);
#elif XC_MAJOR_VERSION < 5
                xc_gga(func_x, blk_size, prho, psigma, pex,
                       pvxc, pvsigma, pfxc, pv2rhosigma, pv2sigma2,
                       pkxc, pv3rho2sigma, pv3rhosigma2, pv3sigma3);
#else
                xc_gga_exc_vxc_fxc_kxc(func_x, blk_size, prho, psigma, pex,
                       pvxc, pvsigma, pfxc, pv2rhosigma, pv2sigma2,
                       pkxc, pv3rho2sigma, pv3rhosigma2, pv3sigma3);
#endif
        }


#pragma omp single
{
        int np_res = np - nblk * blk_size;
        if (np_res > 0) {
                prho = rho + nblk * blk_size * seg[0];
                psigma = sigma + nblk * blk_size * seg[1];
                pex = ex + nblk * blk_size;
                if (vxc != NULL) {
                    pvxc = vxc + nblk * blk_size * vseg[0];
                    pvsigma = vsigma + nblk * blk_size * vseg[1];
                }
                if (fxc != NULL) {
                    pfxc = fxc + nblk * blk_size * fseg[0];
                    pv2rhosigma = v2rhosigma + nblk * blk_size * fseg[1];
                    pv2sigma2 = v2sigma2 + nblk * blk_size * fseg[2];
                }
                if (kxc != NULL) {
                    pkxc = kxc + nblk * blk_size * kseg[0];
                    pv3rho2sigma = v3rho2sigma + nblk * blk_size * kseg[1];
                    pv3rhosigma2 = v3rhosigma2 + nblk * blk_size * kseg[2];
                    pv3sigma3 = v3sigma3 + nblk * blk_size * kseg[3];
                }
#if (XC_MAJOR_VERSION == 2 && XC_MINOR_VERSION < 2)
                xc_gga(func_x, np_res, prho, psigma, pex,
                       pvxc, pvsigma, pfxc, pv2rhosigma, pv2sigma2);
#elif XC_MAJOR_VERSION < 5
                xc_gga(func_x, np_res, prho, psigma, pex,
                       pvxc, pvsigma, pfxc, pv2rhosigma, pv2sigma2,
                       pkxc, pv3rho2sigma, pv3rhosigma2, pv3sigma3);
#else
                xc_gga_exc_vxc_fxc_kxc(func_x, np_res, prho, psigma, pex,
                       pvxc, pvsigma, pfxc, pv2rhosigma, pv2sigma2,
                       pkxc, pv3rho2sigma, pv3rhosigma2, pv3sigma3);
#endif
        }
} // omp single
} // omp parallel

        if (spin == XC_POLARIZED) {
                free(rho);
        }
        free(sigma);
}


static void _eval_xc_mgga(xc_func_type *func_x, int spin, int np,
                          double* rho_u, double* rho_d,
                          double *ex, double *vxc, double *fxc, double *kxc)
{
        int i;
        double *rho, *sigma, *lapl, *tau;
        double *gxu, *gyu, *gzu, *gxd, *gyd, *gzd;
        double *lapl_u, *lapl_d, *tau_u, *tau_d;

        if (spin == XC_POLARIZED) {
                rho = malloc(sizeof(double) * np*2);
                sigma = malloc(sizeof(double) * np*3);
                lapl = malloc(sizeof(double) * np*2);
                tau = malloc(sizeof(double) * np*2);
                gxu = rho_u + np;
                gyu = rho_u + np * 2;
                gzu = rho_u + np * 3;
                gxd = rho_d + np;
                gyd = rho_d + np * 2;
                gzd = rho_d + np * 3;
                lapl_u = rho_u + np * 4;
                tau_u  = rho_u + np * 5;
                lapl_d = rho_d + np * 4;
                tau_d  = rho_d + np * 5;
                for (i = 0; i < np; i++) {
                        rho[i*2+0] = rho_u[i];
                        rho[i*2+1] = rho_d[i];
                        sigma[i*3+0] = gxu[i]*gxu[i] + gyu[i]*gyu[i] + gzu[i]*gzu[i];
                        sigma[i*3+1] = gxu[i]*gxd[i] + gyu[i]*gyd[i] + gzu[i]*gzd[i];
                        sigma[i*3+2] = gxd[i]*gxd[i] + gyd[i]*gyd[i] + gzd[i]*gzd[i];
                        lapl[i*2+0] = lapl_u[i];
                        lapl[i*2+1] = lapl_d[i];
                        tau[i*2+0] = tau_u[i];
                        tau[i*2+1] = tau_d[i];
                }
        } else {
                rho = rho_u;
                sigma = malloc(sizeof(double) * np);
                lapl = rho_u + np * 4;
                tau  = rho_u + np * 5;
                gxu = rho_u + np;
                gyu = rho_u + np * 2;
                gzu = rho_u + np * 3;
                for (i = 0; i < np; i++) {
                        sigma[i] = gxu[i]*gxu[i] + gyu[i]*gyu[i] + gzu[i]*gzu[i];
                }
        }

        // rho, sigma, lapl, tau
        const int seg0[] = {1,1,1,1};
        const int seg1[] = {2,3,2,2};
        // vrho, vsigma, vlapl, vtau
        const int vseg0[] = {1,1,1,1};
        const int vseg1[] = {2,3,2,2};
        // v2rho2, v2rhosigma, v2sigma2, v2lapl2, v2tau2,
        // v2rholapl, v2rhotau, v2lapltau, v2sigmalapl, v2sigmatau
        const int fseg0[] = {1,1,1,1,1,1,1,1,1,1};
        const int fseg1[] = {3,6,6,3,3,4,4,4,6,6};

        const int *seg, *vseg, *fseg;
        if (spin == XC_POLARIZED) {
                seg = seg1;
                vseg = vseg1;
                fseg = fseg1;
        } else {
                seg = seg0;
                vseg = vseg0;
                fseg = fseg0;
        }

        const int nv = 4;
        const int nf = 10;
        double *v[nv], *f[nf];
        if (vxc != NULL) {
                v[0] = vxc;
                for (i = 0; i < nv-1; i++) {
                    v[i+1] = v[i] + np * vseg[i];
                }
        }
        if (fxc != NULL) {
                f[0] = fxc;
                for (i = 0; i < nf-1; i++) {
                    f[i+1] = f[i] + np * fseg[i];
                }
        }

#pragma omp parallel private(i)
{
        int nblk = omp_get_num_threads();
        if (np < nblk) {nblk = 1;}
        int blk_size = np / nblk;

        int iblk;
        double *prho, *psigma, *plapl, *ptau, *pex;
        double *pv[nv], *pf[nf];
        for (i = 0; i < nv; i++) {pv[i] = NULL;}
        for (i = 0; i < nf; i++) {pf[i] = NULL;}
        #pragma omp for schedule(static)
        for (iblk = 0; iblk < nblk; iblk++) {
                prho = rho + iblk * blk_size * seg[0];
                psigma = sigma + iblk * blk_size * seg[1];
                plapl = lapl + iblk * blk_size * seg[2];
                ptau = tau + iblk * blk_size * seg[3];
                pex = ex + iblk * blk_size;
                if (vxc != NULL) {
                        for (i = 0; i < nv; i++) {
                                pv[i] = v[i] + iblk * blk_size * vseg[i];
                        } 
                }
                if (fxc != NULL) {
                        for (i = 0; i < nf; i++) {
                                pf[i] = f[i] + iblk * blk_size * fseg[i];
                        }
                }
#if XC_MAJOR_VERSION >=5
                xc_mgga_exc_vxc_fxc(func_x, blk_size, prho, psigma, plapl, ptau, pex,
                        pv[0], pv[1], pv[2], pv[3],
                        pf[0], pf[1], pf[2], pf[3], pf[4], pf[5],
                        pf[6], pf[7], pf[8], pf[9]);
#else
                xc_mgga(func_x, blk_size, prho, psigma, plapl, ptau, pex,
                        pv[0], pv[1], pv[2], pv[3],
                        pf[0], pf[1], pf[2], pf[3], pf[4], pf[5],
                        pf[6], pf[7], pf[8], pf[9]);
#endif
        }

#pragma omp single
{
        int np_res = np - nblk * blk_size;
        if (np_res > 0) {
                prho = rho + nblk * blk_size * seg[0];
                psigma = sigma + nblk * blk_size * seg[1];
                plapl = lapl + nblk * blk_size * seg[2];
                ptau = tau + nblk * blk_size * seg[3];
                pex = ex + nblk * blk_size;
                if (vxc != NULL) {
                        for (i = 0; i < nv; i++) {
                                pv[i] = v[i] + nblk * blk_size * vseg[i];
                        }
                }
                if (fxc != NULL) {
                        for (i = 0; i < nf; i++) {
                                pf[i] = f[i] + nblk * blk_size * fseg[i];
                        }
                }
#if XC_MAJOR_VERSION >=5
                xc_mgga_exc_vxc_fxc(func_x, np_res, prho, psigma, plapl, ptau, pex,
                        pv[0], pv[1], pv[2], pv[3],
                        pf[0], pf[1], pf[2], pf[3], pf[4], pf[5],
                        pf[6], pf[7], pf[8], pf[9]);
#else
                xc_mgga(func_x, np_res, prho, psigma, plapl, ptau, pex,
                        pv[0], pv[1], pv[2], pv[3],
                        pf[0], pf[1], pf[2], pf[3], pf[4], pf[5],
                        pf[6], pf[7], pf[8], pf[9]);
#endif
        }
} // omp single
} // omp parallel

        if (spin == XC_POLARIZED) {
                free(rho);
                free(lapl);
                free(tau);
        }
        free(sigma);
}

=======
// TODO: register python signal
#define raise_error     return
>>>>>>> 59f0f566

/* Extracted from comments of libxc:gga.c

    sigma_st          = grad rho_s . grad rho_t
    zk                = energy density per unit particle

    vrho_s            = d n*zk / d rho_s
    vsigma_st         = d n*zk / d sigma_st

    v2rho2_st         = d^2 n*zk / d rho_s d rho_t
    v2rhosigma_svx    = d^2 n*zk / d rho_s d sigma_tv
    v2sigma2_stvx     = d^2 n*zk / d sigma_st d sigma_vx

    v3rho3_stv        = d^3 n*zk / d rho_s d rho_t d rho_v
    v3rho2sigma_stvx  = d^3 n*zk / d rho_s d rho_t d sigma_vx
    v3rhosigma2_svxyz = d^3 n*zk / d rho_s d sigma_vx d sigma_yz
    v3sigma3_stvxyz   = d^3 n*zk / d sigma_st d sigma_vx d sigma_yz

 if nspin == 2
    rho(2)          = (u, d)
    sigma(3)        = (uu, ud, dd)

 * vxc(N*5):
    vrho(2)         = (u, d)
    vsigma(3)       = (uu, ud, dd)

 * fxc(N*45):
    v2rho2(3)       = (u_u, u_d, d_d)
    v2rhosigma(6)   = (u_uu, u_ud, u_dd, d_uu, d_ud, d_dd)
    v2sigma2(6)     = (uu_uu, uu_ud, uu_dd, ud_ud, ud_dd, dd_dd)
    v2lapl2(3)
    vtau2(3)
    v2rholapl(4)
    v2rhotau(4)
    v2lapltau(4)
    v2sigmalapl(6)
    v2sigmatau(6)

 * kxc(N*35):
    v3rho3(4)       = (u_u_u, u_u_d, u_d_d, d_d_d)
    v3rho2sigma(9)  = (u_u_uu, u_u_ud, u_u_dd, u_d_uu, u_d_ud, u_d_dd, d_d_uu, d_d_ud, d_d_dd)
    v3rhosigma2(12) = (u_uu_uu, u_uu_ud, u_uu_dd, u_ud_ud, u_ud_dd, u_dd_dd, d_uu_uu, d_uu_ud, d_uu_dd, d_ud_ud, d_ud_dd, d_dd_dd)
    v3sigma(10)     = (uu_uu_uu, uu_uu_ud, uu_uu_dd, uu_ud_ud, uu_ud_dd, uu_dd_dd, ud_ud_ud, ud_ud_dd, ud_dd_dd, dd_dd_dd)

 */
/*
 * rho_u/rho_d = (den,grad_x,grad_y,grad_z,laplacian,tau)
 * In spin restricted case (spin == 1), rho_u is assumed to be the
 * spin-free quantities, rho_d is not used.
 */
static void _eval_xc(xc_func_type *func_x, int spin, int np,
                     double *rho_u, double *rho_d,
                     double *ex, double *vxc, double *fxc, double *kxc)
{
<<<<<<< HEAD
=======
        int i;
        double *rho, *sigma, *lapl, *tau;
        double *gxu, *gyu, *gzu, *gxd, *gyd, *gzd;
        double *lapl_u, *lapl_d, *tau_u, *tau_d;
        double *vrho   = NULL;
        double *vsigma = NULL;
        double *vlapl  = NULL;
        double *vtau   = NULL;
        double *v2rho2      = NULL;
        double *v2rhosigma  = NULL;
        double *v2sigma2    = NULL;
        double *v2lapl2     = NULL;
        double *v2tau2      = NULL;
        double *v2rholapl   = NULL;
        double *v2rhotau    = NULL;
        double *v2sigmalapl = NULL;
        double *v2sigmatau  = NULL;
        double *v2lapltau   = NULL;
        double *v3rho3         = NULL;
        double *v3rho2sigma    = NULL;
        double *v3rhosigma2    = NULL;
        double *v3sigma3       = NULL;
        double *v3rho2lapl     = NULL;
        double *v3rho2tau      = NULL;
        double *v3rhosigmalapl = NULL;
        double *v3rhosigmatau  = NULL;
        double *v3rholapl2     = NULL;
        double *v3rholapltau   = NULL;
        double *v3rhotau2      = NULL;
        double *v3sigma2lapl   = NULL;
        double *v3sigma2tau    = NULL;
        double *v3sigmalapl2   = NULL;
        double *v3sigmalapltau = NULL;
        double *v3sigmatau2    = NULL;
        double *v3lapl3        = NULL;
        double *v3lapl2tau     = NULL;
        double *v3lapltau2     = NULL;
        double *v3tau3         = NULL;

>>>>>>> 59f0f566
        switch (func_x->info->family) {
        case XC_FAMILY_LDA:
#ifdef XC_FAMILY_HYB_LDA
        case XC_FAMILY_HYB_LDA:
#endif
                // ex is the energy density
                // NOTE libxc library added ex/ec into vrho/vcrho
                // vrho = rho d ex/d rho + ex, see work_lda.c:L73
<<<<<<< HEAD
                _eval_xc_lda(func_x, spin, np, rho_u, rho_d, ex, vxc, fxc, kxc);
=======
                if (spin == XC_POLARIZED) {
                        rho = malloc(sizeof(double) * np*2);
                        for (i = 0; i < np; i++) {
                                rho[i*2+0] = rho_u[i];
                                rho[i*2+1] = rho_d[i];
                        }
                        xc_lda_exc_vxc_fxc_kxc(func_x, np, rho, ex, vxc, fxc, kxc);
                        free(rho);
                } else {
                        rho = rho_u;
                        xc_lda_exc_vxc_fxc_kxc(func_x, np, rho, ex, vxc, fxc, kxc);
                }
>>>>>>> 59f0f566
                break;
        case XC_FAMILY_GGA:
#ifdef XC_FAMILY_HYB_GGA
        case XC_FAMILY_HYB_GGA:
#endif
<<<<<<< HEAD
                _eval_xc_gga(func_x, spin, np, rho_u, rho_d, ex, vxc, fxc, kxc);
=======
                if (spin == XC_POLARIZED) {
                        rho = malloc(sizeof(double) * np * 5);
                        sigma = rho + np * 2;
                        gxu = rho_u + np;
                        gyu = rho_u + np * 2;
                        gzu = rho_u + np * 3;
                        gxd = rho_d + np;
                        gyd = rho_d + np * 2;
                        gzd = rho_d + np * 3;
                        for (i = 0; i < np; i++) {
                                rho[i*2+0] = rho_u[i];
                                rho[i*2+1] = rho_d[i];
                                sigma[i*3+0] = gxu[i]*gxu[i] + gyu[i]*gyu[i] + gzu[i]*gzu[i];
                                sigma[i*3+1] = gxu[i]*gxd[i] + gyu[i]*gyd[i] + gzu[i]*gzd[i];
                                sigma[i*3+2] = gxd[i]*gxd[i] + gyd[i]*gyd[i] + gzd[i]*gzd[i];
                        }
                        if (vxc != NULL) {
                                vrho = vxc;
                                vsigma = vxc + np * 2;
                        }
                        if (fxc != NULL) {
                                v2rho2 = fxc;
                                v2rhosigma = fxc + np * 3;
                                v2sigma2 = v2rhosigma + np * 6; // np*6
                        }
                        if (kxc != NULL) {
                                v3rho3 = kxc;
                                v3rho2sigma = kxc + np * 4;
                                v3rhosigma2 = v3rho2sigma + np * 9;
                                v3sigma3 = v3rhosigma2 + np * 12; // np*10
                        }
                        xc_gga_exc_vxc_fxc_kxc(func_x, np, rho, sigma, ex,
                               vrho, vsigma, v2rho2, v2rhosigma, v2sigma2,
                               v3rho3, v3rho2sigma, v3rhosigma2, v3sigma3);
                        free(rho);
                } else {
                        rho = rho_u;
                        sigma = malloc(sizeof(double) * np);
                        gxu = rho_u + np;
                        gyu = rho_u + np * 2;
                        gzu = rho_u + np * 3;
                        for (i = 0; i < np; i++) {
                                sigma[i] = gxu[i]*gxu[i] + gyu[i]*gyu[i] + gzu[i]*gzu[i];
                        }
                        if (vxc != NULL) {
                                vrho = vxc;
                                vsigma = vxc + np;
                        }
                        if (fxc != NULL) {
                                v2rho2 = fxc;
                                v2rhosigma = fxc + np;
                                v2sigma2 = v2rhosigma + np;
                        }
                        if (kxc != NULL) {
                                v3rho3 = kxc;
                                v3rho2sigma = v3rho3 + np;
                                v3rhosigma2 = v3rho2sigma + np;
                                v3sigma3 = v3rhosigma2 + np;
                        }
                        xc_gga_exc_vxc_fxc_kxc(func_x, np, rho, sigma, ex,
                               vrho, vsigma, v2rho2, v2rhosigma, v2sigma2,
                               v3rho3, v3rho2sigma, v3rhosigma2, v3sigma3);
                        free(sigma);
                }
>>>>>>> 59f0f566
                break;
        case XC_FAMILY_MGGA:
#ifdef XC_FAMILY_HYB_MGGA
        case XC_FAMILY_HYB_MGGA:
#endif
<<<<<<< HEAD
                _eval_xc_mgga(func_x, spin, np, rho_u, rho_d, ex, vxc, fxc, kxc);
=======
                if (spin == XC_POLARIZED) {
                        rho = malloc(sizeof(double) * np * 9);
                        sigma = rho + np * 2;
                        lapl = sigma + np * 3;
                        tau = lapl + np * 2;
                        gxu = rho_u + np;
                        gyu = rho_u + np * 2;
                        gzu = rho_u + np * 3;
                        gxd = rho_d + np;
                        gyd = rho_d + np * 2;
                        gzd = rho_d + np * 3;
                        lapl_u = rho_u + np * 4;
                        tau_u  = rho_u + np * 5;
                        lapl_d = rho_d + np * 4;
                        tau_d  = rho_d + np * 5;
                        for (i = 0; i < np; i++) {
                                rho[i*2+0] = rho_u[i];
                                rho[i*2+1] = rho_d[i];
                                lapl[i*2+0] = lapl_u[i];
                                lapl[i*2+1] = lapl_d[i];
                                tau[i*2+0] = tau_u[i];
                                tau[i*2+1] = tau_d[i];
                        }
                        for (i = 0; i < np; i++) {
                                sigma[i*3+0] = gxu[i]*gxu[i] + gyu[i]*gyu[i] + gzu[i]*gzu[i];
                                sigma[i*3+1] = gxu[i]*gxd[i] + gyu[i]*gyd[i] + gzu[i]*gzd[i];
                                sigma[i*3+2] = gxd[i]*gxd[i] + gyd[i]*gyd[i] + gzd[i]*gzd[i];
                        }
                        if (vxc != NULL) {
                                vrho = vxc;
                                vsigma = vxc + np * 2;
                                vlapl = vsigma + np * 3;
                                vtau = vlapl + np * 2; // np*2
                        }
                        if (fxc != NULL) {
                                v2rho2      = fxc;
                                v2rhosigma  = v2rho2      + np * 3;
                                v2sigma2    = v2rhosigma  + np * 6;
                                v2lapl2     = v2sigma2    + np * 6;
                                v2tau2      = v2lapl2     + np * 3;
                                v2rholapl   = v2tau2      + np * 3;
                                v2rhotau    = v2rholapl   + np * 4;
                                v2lapltau   = v2rhotau    + np * 4;
                                v2sigmalapl = v2lapltau   + np * 4;
                                v2sigmatau  = v2sigmalapl + np * 6;
                        }
                        if (kxc != NULL) {
                                v3rho3         = kxc;
                                v3rho2sigma    = v3rho3         + np * 4 ;
                                v3rhosigma2    = v3rho2sigma    + np * 9 ;
                                v3sigma3       = v3rhosigma2    + np * 12;
                                v3rho2lapl     = v3sigma3       + np * 10;
                                v3rho2tau      = v3rho2lapl     + np * 6 ;
                                v3rhosigmalapl = v3rho2tau      + np * 6 ;
                                v3rhosigmatau  = v3rhosigmalapl + np * 12;
                                v3rholapl2     = v3rhosigmatau  + np * 12;
                                v3rholapltau   = v3rholapl2     + np * 6 ;
                                v3rhotau2      = v3rholapltau   + np * 8 ;
                                v3sigma2lapl   = v3rhotau2      + np * 6 ;
                                v3sigma2tau    = v3sigma2lapl   + np * 12;
                                v3sigmalapl2   = v3sigma2tau    + np * 12;
                                v3sigmalapltau = v3sigmalapl2   + np * 9 ;
                                v3sigmatau2    = v3sigmalapltau + np * 12;
                                v3lapl3        = v3sigmatau2    + np * 9 ;
                                v3lapl2tau     = v3lapl3        + np * 4 ;
                                v3lapltau2     = v3lapl2tau     + np * 6 ;
                                v3tau3         = v3lapltau2     + np * 6 ;
                        }
                        xc_mgga_exc_vxc_fxc_kxc(func_x, np, rho, sigma, lapl, tau, ex,
                                vrho, vsigma, vlapl, vtau,
                                v2rho2, v2rhosigma, v2rholapl, v2rhotau, v2sigma2,
                                v2sigmalapl, v2sigmatau, v2lapl2, v2lapltau, v2tau2,
                                v3rho3, v3rho2sigma, v3rho2lapl, v3rho2tau, v3rhosigma2,
                                v3rhosigmalapl, v3rhosigmatau, v3rholapl2, v3rholapltau,
                                v3rhotau2, v3sigma3, v3sigma2lapl, v3sigma2tau,
                                v3sigmalapl2, v3sigmalapltau, v3sigmatau2, v3lapl3,
                                v3lapl2tau, v3lapltau2, v3tau3);
                        free(rho);
                } else {
                        rho = rho_u;
                        sigma = malloc(sizeof(double) * np);
                        lapl = rho_u + np * 4;
                        tau  = rho_u + np * 5;
                        gxu = rho_u + np;
                        gyu = rho_u + np * 2;
                        gzu = rho_u + np * 3;
                        for (i = 0; i < np; i++) {
                                sigma[i] = gxu[i]*gxu[i] + gyu[i]*gyu[i] + gzu[i]*gzu[i];
                        }
                        if (vxc != NULL) {
                                vsigma = vxc + np;
                                vlapl = vsigma + np;
                                vtau = vlapl + np;
                        }
                        if (fxc != NULL) {
                                v2rho2      = fxc;
                                v2rhosigma  = v2rho2      + np;
                                v2sigma2    = v2rhosigma  + np;
                                v2lapl2     = v2sigma2    + np;
                                v2tau2      = v2lapl2     + np;
                                v2rholapl   = v2tau2      + np;
                                v2rhotau    = v2rholapl   + np;
                                v2lapltau   = v2rhotau    + np;
                                v2sigmalapl = v2lapltau   + np;
                                v2sigmatau  = v2sigmalapl + np;
                        }
                        if (kxc != NULL) {
                                v3rho3         = kxc;
                                v3rho2sigma    = v3rho3         + np;
                                v3rhosigma2    = v3rho2sigma    + np;
                                v3sigma3       = v3rhosigma2    + np;
                                v3rho2lapl     = v3sigma3       + np;
                                v3rho2tau      = v3rho2lapl     + np;
                                v3rhosigmalapl = v3rho2tau      + np;
                                v3rhosigmatau  = v3rhosigmalapl + np;
                                v3rholapl2     = v3rhosigmatau  + np;
                                v3rholapltau   = v3rholapl2     + np;
                                v3rhotau2      = v3rholapltau   + np;
                                v3sigma2lapl   = v3rhotau2      + np;
                                v3sigma2tau    = v3sigma2lapl   + np;
                                v3sigmalapl2   = v3sigma2tau    + np;
                                v3sigmalapltau = v3sigmalapl2   + np;
                                v3sigmatau2    = v3sigmalapltau + np;
                                v3lapl3        = v3sigmatau2    + np;
                                v3lapl2tau     = v3lapl3        + np;
                                v3lapltau2     = v3lapl2tau     + np;
                                v3tau3         = v3lapltau2     + np;
                        }
                        xc_mgga_exc_vxc_fxc_kxc(func_x, np, rho, sigma, lapl, tau, ex,
                                vxc, vsigma, vlapl, vtau,
                                v2rho2, v2rhosigma, v2rholapl, v2rhotau, v2sigma2,
                                v2sigmalapl, v2sigmatau, v2lapl2, v2lapltau, v2tau2,
                                v3rho3, v3rho2sigma, v3rho2lapl, v3rho2tau, v3rhosigma2,
                                v3rhosigmalapl, v3rhosigmatau, v3rholapl2, v3rholapltau,
                                v3rhotau2, v3sigma3, v3sigma2lapl, v3sigma2tau,
                                v3sigmalapl2, v3sigmalapltau, v3sigmatau2, v3lapl3,
                                v3lapl2tau, v3lapltau2, v3tau3);
                        free(sigma);
                }
>>>>>>> 59f0f566
                break;
        default:
                fprintf(stderr, "functional %d '%s' is not implmented\n",
                        func_x->info->number, func_x->info->name);
                raise_error;
        }
}

int LIBXC_is_lda(int xc_id)
{
        xc_func_type func;
        int lda;
        if(xc_func_init(&func, xc_id, XC_UNPOLARIZED) != 0){
                fprintf(stderr, "XC functional %d not found\n", xc_id);
                raise_error -1;
        }
        switch(func.info->family)
        {
                case XC_FAMILY_LDA:
                        lda = 1;
                        break;
                default:
                        lda = 0;
        }

        xc_func_end(&func);
        return lda;
}

int LIBXC_is_gga(int xc_id)
{
        xc_func_type func;
        int gga;
        if(xc_func_init(&func, xc_id, XC_UNPOLARIZED) != 0){
                fprintf(stderr, "XC functional %d not found\n", xc_id);
                raise_error -1;
        }
        switch(func.info->family)
        {
                case XC_FAMILY_GGA:
#ifdef XC_FAMILY_HYB_GGA
                case XC_FAMILY_HYB_GGA:
#endif
                        gga = 1;
                        break;
                default:
                        gga = 0;
        }

        xc_func_end(&func);
        return gga;
}

int LIBXC_is_meta_gga(int xc_id)
{
        xc_func_type func;
        int mgga;
        if(xc_func_init(&func, xc_id, XC_UNPOLARIZED) != 0){
                fprintf(stderr, "XC functional %d not found\n", xc_id);
                raise_error -1;
        }
        switch(func.info->family)
        {
                case XC_FAMILY_MGGA:
#ifdef XC_FAMILY_HYB_MGGA
                case XC_FAMILY_HYB_MGGA:
#endif
                        mgga = 1;
                        break;
                default:
                        mgga = 0;
        }

        xc_func_end(&func);
        return mgga;
}

int LIBXC_needs_laplacian(int xc_id)
{
        xc_func_type func;
        int lapl;
        if(xc_func_init(&func, xc_id, XC_UNPOLARIZED) != 0){
                fprintf(stderr, "XC functional %d not found\n", xc_id);
                raise_error -1;
        }
        lapl = func.info->flags & XC_FLAGS_NEEDS_LAPLACIAN ? 1 : 0;
        xc_func_end(&func);
        return lapl;
}

int LIBXC_is_hybrid(int xc_id)
{
        xc_func_type func;
        int hyb;
        if(xc_func_init(&func, xc_id, XC_UNPOLARIZED) != 0){
                fprintf(stderr, "XC functional %d not found\n", xc_id);
                raise_error -1;
        }

#if XC_MAJOR_VERSION < 6
        switch(func.info->family)
        {
#ifdef XC_FAMILY_HYB_LDA
                case XC_FAMILY_HYB_LDA:
#endif
                case XC_FAMILY_HYB_GGA:
                case XC_FAMILY_HYB_MGGA:
                        hyb = 1;
                        break;
                default:
                        hyb = 0;
        }
#else
        hyb = (xc_hyb_type(&func) == XC_HYB_HYBRID);
#endif

        xc_func_end(&func);
        return hyb;
}

double LIBXC_hybrid_coeff(int xc_id)
{
        xc_func_type func;
        double factor;
        if(xc_func_init(&func, xc_id, XC_UNPOLARIZED) != 0){
                fprintf(stderr, "XC functional %d not found\n", xc_id);
                raise_error 0.0;
        }

#if XC_MAJOR_VERSION < 6
        switch(func.info->family)
        {
#ifdef XC_FAMILY_HYB_LDA
                case XC_FAMILY_HYB_LDA:
#endif
                case XC_FAMILY_HYB_GGA:
                case XC_FAMILY_HYB_MGGA:
                        factor = xc_hyb_exx_coef(&func);
                        break;
                default:
                        factor = 0;
        }

#else
        if(xc_hyb_type(&func) == XC_HYB_HYBRID)
          factor = xc_hyb_exx_coef(&func);
        else
          factor = 0.0;
#endif

        xc_func_end(&func);
        return factor;
}

void LIBXC_nlc_coeff(int xc_id, double *nlc_pars) {

        xc_func_type func;
        if(xc_func_init(&func, xc_id, XC_UNPOLARIZED) != 0){
                fprintf(stderr, "XC functional %d not found\n", xc_id);
                raise_error;
        }
        XC(nlc_coef)(&func, &nlc_pars[0], &nlc_pars[1]);
        xc_func_end(&func);
}

void LIBXC_rsh_coeff(int xc_id, double *rsh_pars) {

        xc_func_type func;
        if(xc_func_init(&func, xc_id, XC_UNPOLARIZED) != 0){
                fprintf(stderr, "XC functional %d not found\n", xc_id);
                raise_error;
        }
        rsh_pars[0] = 0.0;
        rsh_pars[1] = 0.0;
        rsh_pars[2] = 0.0;

#if XC_MAJOR_VERSION < 6
        XC(hyb_cam_coef)(&func, &rsh_pars[0], &rsh_pars[1], &rsh_pars[2]);
#else
        switch(xc_hyb_type(&func)) {
        case(XC_HYB_HYBRID):
        case(XC_HYB_CAM):
          XC(hyb_cam_coef)(&func, &rsh_pars[0], &rsh_pars[1], &rsh_pars[2]);
        }
#endif
        xc_func_end(&func);
}

int LIBXC_is_cam_rsh(int xc_id) {
        xc_func_type func;
        if(xc_func_init(&func, xc_id, XC_UNPOLARIZED) != 0){
                fprintf(stderr, "XC functional %d not found\n", xc_id);
                raise_error -1;
        }
#if XC_MAJOR_VERSION < 6
        int is_cam = func.info->flags & XC_FLAGS_HYB_CAM;
#else
        int is_cam = (xc_hyb_type(&func) == XC_HYB_CAM);
#endif
        xc_func_end(&func);
        return is_cam;
}

/*
 * XC_FAMILY_LDA           1
 * XC_FAMILY_GGA           2
 * XC_FAMILY_MGGA          4
 * XC_FAMILY_LCA           8
 * XC_FAMILY_OEP          16
 * XC_FAMILY_HYB_GGA      32
 * XC_FAMILY_HYB_MGGA     64
 * XC_FAMILY_HYB_LDA     128
 */
int LIBXC_xc_type(int fn_id)
{
        xc_func_type func;
        if (xc_func_init(&func, fn_id, 1) != 0) {
                fprintf(stderr, "XC functional %d not found\n", fn_id);
                raise_error -1;
        }
        int type = func.info->family;
        xc_func_end(&func);
        return type;
}

static int xc_output_length(int nvar, int deriv)
{
        int i;
        int len = 1.;
        for (i = 1; i <= nvar; i++) {
                len *= deriv + i;
                len /= i;
        }
        return len;
}

// return value 0 means no functional needs to be evaluated.
int LIBXC_input_length(int nfn, int *fn_id, double *fac, int spin)
{
        int i;
        int nvar = 0;
        xc_func_type func;
        for (i = 0; i < nfn; i++) {
                if (xc_func_init(&func, fn_id[i], spin) != 0) {
                        fprintf(stderr, "XC functional %d not found\n",
                                fn_id[i]);
                        raise_error -1;
                }
                if (spin == XC_POLARIZED) {
                        switch (func.info->family) {
                        case XC_FAMILY_LDA:
#ifdef XC_FAMILY_HYB_LDA
                        case XC_FAMILY_HYB_LDA:
#endif
                                nvar = MAX(nvar, 2);
                                break;
                        case XC_FAMILY_GGA:
#ifdef XC_FAMILY_HYB_GGA
                        case XC_FAMILY_HYB_GGA:
#endif
                                nvar = MAX(nvar, 5);
                                break;
                        case XC_FAMILY_MGGA:
#ifdef XC_FAMILY_HYB_MGGA
                        case XC_FAMILY_HYB_MGGA:
#endif
                                nvar = MAX(nvar, 9);
                        }
                } else {
                        switch (func.info->family) {
                        case XC_FAMILY_LDA:
#ifdef XC_FAMILY_HYB_LDA
                        case XC_FAMILY_HYB_LDA:
#endif
                                nvar = MAX(nvar, 1);
                                break;
                        case XC_FAMILY_GGA:
#ifdef XC_FAMILY_HYB_GGA
                        case XC_FAMILY_HYB_GGA:
#endif
                                nvar = MAX(nvar, 2);
                                break;
                        case XC_FAMILY_MGGA:
#ifdef XC_FAMILY_HYB_MGGA
                        case XC_FAMILY_HYB_MGGA:
#endif
                                nvar = MAX(nvar, 4);
                        }
                }
                xc_func_end(&func);
        }
        return nvar;
}

static void axpy(double *dst, double *src, double fac,
                 int np, int ndst, int nsrc)
{
        int i, j;
        for (j = 0; j < nsrc; j++) {
                #pragma omp parallel for schedule(static)
                for (i = 0; i < np; i++) {
                        dst[j*np+i] += fac * src[i*nsrc+j];
                }
        }
}

static void merge_xc(double *dst, double *ebuf, double *vbuf,
                     double *fbuf, double *kbuf, double fac,
                     int np, int ndst, int nvar, int spin, int type)
{
        int seg0 [] = {1, 1, 1, 1, 1, 1, 1, 1, 1, 1, 1, 1, 1, 1, 1, 1, 1, 1, 1, 1};
        // LDA         |  |
        // GGA         |     |
        // MGGA        |        |
        int vseg1[] = {2, 3, 2, 2};
        // LDA         |  |
        // GGA         |        |
        // MGGA        |                          |
        int fseg1[] = {3, 6, 6, 3, 3, 4, 4, 4, 6, 6};
        // LDA         |  |
        // GGA         |        |
        // MGGA        |                                                        |
        int kseg1[] = {4, 9,12,10, 6, 6,12,12, 6, 8, 6,12,12, 9,12, 9, 4, 6, 6, 4};
        int vsegtot, fsegtot, ksegtot;
        int *vseg, *fseg, *kseg;
        if (spin == XC_POLARIZED) {
                vseg = vseg1;
                fseg = fseg1;
                kseg = kseg1;
        } else {
                vseg = seg0;
                fseg = seg0;
                kseg = seg0;
        }

        switch (type) {
        case XC_FAMILY_GGA:
#ifdef XC_FAMILY_HYB_GGA
        case XC_FAMILY_HYB_GGA:
#endif
                vsegtot = 2;
                fsegtot = 3;
                ksegtot = 4;
                break;
        case XC_FAMILY_MGGA:
#ifdef XC_FAMILY_HYB_MGGA
        case XC_FAMILY_HYB_MGGA:
#endif
                vsegtot = 4;
                fsegtot = 10;
                ksegtot = 20;  // not supported
                break;
        default: //case XC_FAMILY_LDA:
                vsegtot = 1;
                fsegtot = 1;
                ksegtot = 1;
        }

        int i;
        size_t offset;
        axpy(dst, ebuf, fac, np, ndst, 1);

        if (vbuf != NULL) {
                offset = np;
                for (i = 0; i < vsegtot; i++) {
                        axpy(dst+offset, vbuf, fac, np, ndst, vseg[i]);
                        offset += np * vseg[i];
                        vbuf += np * vseg[i];
                }
        }

        if (fbuf != NULL) {
                offset = np * xc_output_length(nvar, 1);
                for (i = 0; i < fsegtot; i++) {
                        axpy(dst+offset, fbuf, fac, np, ndst, fseg[i]);
                        offset += np * fseg[i];
                        fbuf += np * fseg[i];
                }
        }

        if (kbuf != NULL) {
                offset = np * xc_output_length(nvar, 2);
                for (i = 0; i < ksegtot; i++) {
                        axpy(dst+offset, kbuf, fac, np, ndst, kseg[i]);
                        offset += np * kseg[i];
                        kbuf += np * kseg[i];
                }
        }
}

// omega is the range separation parameter mu in xcfun
void LIBXC_eval_xc(int nfn, int *fn_id, double *fac, double *omega,
                   int spin, int deriv, int np,
                   double *rho_u, double *rho_d, double *output,
                   double dens_threshold)
{
        assert(deriv <= 3);
        int nvar = LIBXC_input_length(nfn, fn_id, fac, spin);
        if (nvar == 0) { // No functional needs to be evaluated.
                return;
        }

        int outlen = xc_output_length(nvar, deriv);
        // output buffer is zeroed in the Python caller
        //NPdset0(output, np*outlen);

        double *ebuf = malloc(sizeof(double) * np);
        double *vbuf = NULL;
        double *fbuf = NULL;
        double *kbuf = NULL;
        if (deriv > 0) {
                vbuf = malloc(sizeof(double) * np*9);
        }
        if (deriv > 1) {
                fbuf = malloc(sizeof(double) * np*45);
        }
        if (deriv > 2) {
                if (spin == XC_POLARIZED) {  // spin-unresctricted MGGA
                        // FIXME *220 in xcfun
                        kbuf = malloc(sizeof(double) * np*165);
                } else {  // spin-resctricted MGGA
                        kbuf = malloc(sizeof(double) * np*20);
                }
        }

        int i, j;
        xc_func_type func;
        for (i = 0; i < nfn; i++) {
                if (xc_func_init(&func, fn_id[i], spin) != 0) {
                        fprintf(stderr, "XC functional %d not found\n",
                                fn_id[i]);
                        raise_error;
                }
                if (dens_threshold > 0) {
                        xc_func_set_dens_threshold(&func, dens_threshold);
                }

                // set the range-separated parameter
                if (omega[i] != 0) {
                        // skip if func is not a RSH functional
#if XC_MAJOR_VERSION < 6
                        if (func.cam_omega != 0) {
                                func.cam_omega = omega[i];
                        }
#else
                        if (func.hyb_omega[0] != 0) {
                                func.hyb_omega[0] = omega[i];
                        }
#endif
                        // Recursively set the sub-functionals if they are RSH
                        // functionals
                        for (j = 0; j < func.n_func_aux; j++) {
#if XC_MAJOR_VERSION < 6
                                if (func.func_aux[j]->cam_omega != 0) {
                                        func.func_aux[j]->cam_omega = omega[i];
                                }
#else
                                if (func.func_aux[j]->hyb_omega[0] != 0) {
                                        func.func_aux[j]->hyb_omega[0] = omega[i];
                                }
#endif
                        }
                }

                // alpha and beta are hardcoded in many functionals in the libxc
                // code, e.g. the coefficients of B88 (=1-alpha) and
                // ITYH (=-beta) in cam-b3lyp.  Overwriting func->cam_alpha and
                // func->cam_beta does not update the coefficients accordingly.
                //func->cam_alpha = alpha;
                //func->cam_beta  = beta;
                // However, the parameters can be set with the libxc function
                //void xc_func_set_ext_params_name(xc_func_type *p, const char *name, double par);
                // since libxc 5.1.0
#if defined XC_SET_RELATIVITY
                xc_lda_x_set_params(&func, relativity);
#endif
                _eval_xc(&func, spin, np, rho_u, rho_d, ebuf, vbuf, fbuf, kbuf);
                merge_xc(output, ebuf, vbuf, fbuf, kbuf, fac[i],
                         np, outlen, nvar, spin, func.info->family);
                xc_func_end(&func);
        }

        free(ebuf);
        if (deriv > 0) {
                free(vbuf);
        }
        if (deriv > 1) {
                free(fbuf);
        }
        if (deriv > 2) {
                free(kbuf);
        }
}

int LIBXC_max_deriv_order(int xc_id)
{
        xc_func_type func;
        int ord;
        if(xc_func_init(&func, xc_id, XC_UNPOLARIZED) != 0){
                fprintf(stderr, "XC functional %d not found\n", xc_id);
                raise_error -1;
        }

        if (func.info->flags & XC_FLAGS_HAVE_LXC) {
                ord = 4;
        } else if(func.info->flags & XC_FLAGS_HAVE_KXC) {
                ord = 3;
        } else if(func.info->flags & XC_FLAGS_HAVE_FXC) {
                ord = 2;
        } else if(func.info->flags & XC_FLAGS_HAVE_VXC) {
                ord = 1;
        } else if(func.info->flags & XC_FLAGS_HAVE_EXC) {
                ord = 0;
        } else {
                ord = -1;
        }

        xc_func_end(&func);
        return ord;
}

int LIBXC_number_of_functionals()
{
  return xc_number_of_functionals();
}

void LIBXC_functional_numbers(int *list)
{
  return xc_available_functional_numbers(list);
}

char * LIBXC_functional_name(int ifunc)
{
  return xc_functional_get_name(ifunc);
}

const char * LIBXC_version()
{
  return xc_version_string();
}

const char * LIBXC_reference()
{
  return xc_reference();
}

const char * LIBXC_reference_doi()
{
  return xc_reference_doi();
}

void LIBXC_xc_reference(int xc_id, const char **refs)
{
        xc_func_type func;
        if(xc_func_init(&func, xc_id, XC_UNPOLARIZED) != 0){
                fprintf(stderr, "XC functional %d not found\n", xc_id);
                exit(1);
        }

        int i;
        for (i = 0; i < XC_MAX_REFERENCES; i++) {
                if (func.info->refs[i] == NULL || func.info->refs[i]->ref == NULL) {
                        refs[i] = NULL;
                        break;
                }
                refs[i] = func.info->refs[i]->ref;
        }
}<|MERGE_RESOLUTION|>--- conflicted
+++ resolved
@@ -28,7 +28,6 @@
 #include "config.h"
 #define MAX(X,Y) ((X) > (Y) ? (X) : (Y))
 
-<<<<<<< HEAD
 
 static void _eval_xc_lda(xc_func_type *func_x, int spin, int np,
                          double* rho_u, double* rho_d,
@@ -77,11 +76,7 @@
                 if (kxc != NULL) {
                         pkxc = kxc + iblk * blk_size * seg[3];
                 }
-#if XC_MAJOR_VERSION >= 5
                 xc_lda_exc_vxc_fxc_kxc(func_x, blk_size, prho, pex, pvxc, pfxc, pkxc);
-#else
-                xc_lda(func_x, blk_size, prho, pex, pvxc, pfxc, pkxc);
-#endif
         }
 
 #pragma omp single
@@ -99,11 +94,7 @@
                 if (kxc != NULL) {
                         pkxc = kxc + nblk * blk_size * seg[3];
                 }
-#if XC_MAJOR_VERSION >= 5
                 xc_lda_exc_vxc_fxc_kxc(func_x, np_res, prho, pex, pvxc, pfxc, pkxc);
-#else
-                xc_lda(func_x, np_res, prho, pex, pvxc, pfxc, pkxc);
-#endif
         }
 } // omp single
 } // omp parallel
@@ -129,8 +120,8 @@
         double *v3sigma3    = NULL;
 
         if (spin == XC_POLARIZED) {
-                rho = malloc(sizeof(double) * np*2);
-                sigma = malloc(sizeof(double) * np*3);
+                rho = malloc(sizeof(double) * np * 5);
+                sigma = rho + np * 2;
                 gxu = rho_u + np;
                 gyu = rho_u + np * 2;
                 gzu = rho_u + np * 3;
@@ -228,18 +219,9 @@
                     pv3rhosigma2 = v3rhosigma2 + iblk * blk_size * kseg[2];
                     pv3sigma3 = v3sigma3 + iblk * blk_size * kseg[3];
                 }
-#if (XC_MAJOR_VERSION == 2 && XC_MINOR_VERSION < 2)
-                xc_gga(func_x, blk_size, prho, psigma, pex,
-                       pvxc, pvsigma, pfxc, pv2rhosigma, pv2sigma2);
-#elif XC_MAJOR_VERSION < 5
-                xc_gga(func_x, blk_size, prho, psigma, pex,
-                       pvxc, pvsigma, pfxc, pv2rhosigma, pv2sigma2,
-                       pkxc, pv3rho2sigma, pv3rhosigma2, pv3sigma3);
-#else
                 xc_gga_exc_vxc_fxc_kxc(func_x, blk_size, prho, psigma, pex,
                        pvxc, pvsigma, pfxc, pv2rhosigma, pv2sigma2,
                        pkxc, pv3rho2sigma, pv3rhosigma2, pv3sigma3);
-#endif
         }
 
 
@@ -265,26 +247,18 @@
                     pv3rhosigma2 = v3rhosigma2 + nblk * blk_size * kseg[2];
                     pv3sigma3 = v3sigma3 + nblk * blk_size * kseg[3];
                 }
-#if (XC_MAJOR_VERSION == 2 && XC_MINOR_VERSION < 2)
-                xc_gga(func_x, np_res, prho, psigma, pex,
-                       pvxc, pvsigma, pfxc, pv2rhosigma, pv2sigma2);
-#elif XC_MAJOR_VERSION < 5
-                xc_gga(func_x, np_res, prho, psigma, pex,
-                       pvxc, pvsigma, pfxc, pv2rhosigma, pv2sigma2,
-                       pkxc, pv3rho2sigma, pv3rhosigma2, pv3sigma3);
-#else
                 xc_gga_exc_vxc_fxc_kxc(func_x, np_res, prho, psigma, pex,
                        pvxc, pvsigma, pfxc, pv2rhosigma, pv2sigma2,
                        pkxc, pv3rho2sigma, pv3rhosigma2, pv3sigma3);
-#endif
         }
 } // omp single
 } // omp parallel
 
         if (spin == XC_POLARIZED) {
                 free(rho);
-        }
-        free(sigma);
+        } else {
+                free(sigma);
+        }
 }
 
 
@@ -292,231 +266,6 @@
                           double* rho_u, double* rho_d,
                           double *ex, double *vxc, double *fxc, double *kxc)
 {
-        int i;
-        double *rho, *sigma, *lapl, *tau;
-        double *gxu, *gyu, *gzu, *gxd, *gyd, *gzd;
-        double *lapl_u, *lapl_d, *tau_u, *tau_d;
-
-        if (spin == XC_POLARIZED) {
-                rho = malloc(sizeof(double) * np*2);
-                sigma = malloc(sizeof(double) * np*3);
-                lapl = malloc(sizeof(double) * np*2);
-                tau = malloc(sizeof(double) * np*2);
-                gxu = rho_u + np;
-                gyu = rho_u + np * 2;
-                gzu = rho_u + np * 3;
-                gxd = rho_d + np;
-                gyd = rho_d + np * 2;
-                gzd = rho_d + np * 3;
-                lapl_u = rho_u + np * 4;
-                tau_u  = rho_u + np * 5;
-                lapl_d = rho_d + np * 4;
-                tau_d  = rho_d + np * 5;
-                for (i = 0; i < np; i++) {
-                        rho[i*2+0] = rho_u[i];
-                        rho[i*2+1] = rho_d[i];
-                        sigma[i*3+0] = gxu[i]*gxu[i] + gyu[i]*gyu[i] + gzu[i]*gzu[i];
-                        sigma[i*3+1] = gxu[i]*gxd[i] + gyu[i]*gyd[i] + gzu[i]*gzd[i];
-                        sigma[i*3+2] = gxd[i]*gxd[i] + gyd[i]*gyd[i] + gzd[i]*gzd[i];
-                        lapl[i*2+0] = lapl_u[i];
-                        lapl[i*2+1] = lapl_d[i];
-                        tau[i*2+0] = tau_u[i];
-                        tau[i*2+1] = tau_d[i];
-                }
-        } else {
-                rho = rho_u;
-                sigma = malloc(sizeof(double) * np);
-                lapl = rho_u + np * 4;
-                tau  = rho_u + np * 5;
-                gxu = rho_u + np;
-                gyu = rho_u + np * 2;
-                gzu = rho_u + np * 3;
-                for (i = 0; i < np; i++) {
-                        sigma[i] = gxu[i]*gxu[i] + gyu[i]*gyu[i] + gzu[i]*gzu[i];
-                }
-        }
-
-        // rho, sigma, lapl, tau
-        const int seg0[] = {1,1,1,1};
-        const int seg1[] = {2,3,2,2};
-        // vrho, vsigma, vlapl, vtau
-        const int vseg0[] = {1,1,1,1};
-        const int vseg1[] = {2,3,2,2};
-        // v2rho2, v2rhosigma, v2sigma2, v2lapl2, v2tau2,
-        // v2rholapl, v2rhotau, v2lapltau, v2sigmalapl, v2sigmatau
-        const int fseg0[] = {1,1,1,1,1,1,1,1,1,1};
-        const int fseg1[] = {3,6,6,3,3,4,4,4,6,6};
-
-        const int *seg, *vseg, *fseg;
-        if (spin == XC_POLARIZED) {
-                seg = seg1;
-                vseg = vseg1;
-                fseg = fseg1;
-        } else {
-                seg = seg0;
-                vseg = vseg0;
-                fseg = fseg0;
-        }
-
-        const int nv = 4;
-        const int nf = 10;
-        double *v[nv], *f[nf];
-        if (vxc != NULL) {
-                v[0] = vxc;
-                for (i = 0; i < nv-1; i++) {
-                    v[i+1] = v[i] + np * vseg[i];
-                }
-        }
-        if (fxc != NULL) {
-                f[0] = fxc;
-                for (i = 0; i < nf-1; i++) {
-                    f[i+1] = f[i] + np * fseg[i];
-                }
-        }
-
-#pragma omp parallel private(i)
-{
-        int nblk = omp_get_num_threads();
-        if (np < nblk) {nblk = 1;}
-        int blk_size = np / nblk;
-
-        int iblk;
-        double *prho, *psigma, *plapl, *ptau, *pex;
-        double *pv[nv], *pf[nf];
-        for (i = 0; i < nv; i++) {pv[i] = NULL;}
-        for (i = 0; i < nf; i++) {pf[i] = NULL;}
-        #pragma omp for schedule(static)
-        for (iblk = 0; iblk < nblk; iblk++) {
-                prho = rho + iblk * blk_size * seg[0];
-                psigma = sigma + iblk * blk_size * seg[1];
-                plapl = lapl + iblk * blk_size * seg[2];
-                ptau = tau + iblk * blk_size * seg[3];
-                pex = ex + iblk * blk_size;
-                if (vxc != NULL) {
-                        for (i = 0; i < nv; i++) {
-                                pv[i] = v[i] + iblk * blk_size * vseg[i];
-                        } 
-                }
-                if (fxc != NULL) {
-                        for (i = 0; i < nf; i++) {
-                                pf[i] = f[i] + iblk * blk_size * fseg[i];
-                        }
-                }
-#if XC_MAJOR_VERSION >=5
-                xc_mgga_exc_vxc_fxc(func_x, blk_size, prho, psigma, plapl, ptau, pex,
-                        pv[0], pv[1], pv[2], pv[3],
-                        pf[0], pf[1], pf[2], pf[3], pf[4], pf[5],
-                        pf[6], pf[7], pf[8], pf[9]);
-#else
-                xc_mgga(func_x, blk_size, prho, psigma, plapl, ptau, pex,
-                        pv[0], pv[1], pv[2], pv[3],
-                        pf[0], pf[1], pf[2], pf[3], pf[4], pf[5],
-                        pf[6], pf[7], pf[8], pf[9]);
-#endif
-        }
-
-#pragma omp single
-{
-        int np_res = np - nblk * blk_size;
-        if (np_res > 0) {
-                prho = rho + nblk * blk_size * seg[0];
-                psigma = sigma + nblk * blk_size * seg[1];
-                plapl = lapl + nblk * blk_size * seg[2];
-                ptau = tau + nblk * blk_size * seg[3];
-                pex = ex + nblk * blk_size;
-                if (vxc != NULL) {
-                        for (i = 0; i < nv; i++) {
-                                pv[i] = v[i] + nblk * blk_size * vseg[i];
-                        }
-                }
-                if (fxc != NULL) {
-                        for (i = 0; i < nf; i++) {
-                                pf[i] = f[i] + nblk * blk_size * fseg[i];
-                        }
-                }
-#if XC_MAJOR_VERSION >=5
-                xc_mgga_exc_vxc_fxc(func_x, np_res, prho, psigma, plapl, ptau, pex,
-                        pv[0], pv[1], pv[2], pv[3],
-                        pf[0], pf[1], pf[2], pf[3], pf[4], pf[5],
-                        pf[6], pf[7], pf[8], pf[9]);
-#else
-                xc_mgga(func_x, np_res, prho, psigma, plapl, ptau, pex,
-                        pv[0], pv[1], pv[2], pv[3],
-                        pf[0], pf[1], pf[2], pf[3], pf[4], pf[5],
-                        pf[6], pf[7], pf[8], pf[9]);
-#endif
-        }
-} // omp single
-} // omp parallel
-
-        if (spin == XC_POLARIZED) {
-                free(rho);
-                free(lapl);
-                free(tau);
-        }
-        free(sigma);
-}
-
-=======
-// TODO: register python signal
-#define raise_error     return
->>>>>>> 59f0f566
-
-/* Extracted from comments of libxc:gga.c
-
-    sigma_st          = grad rho_s . grad rho_t
-    zk                = energy density per unit particle
-
-    vrho_s            = d n*zk / d rho_s
-    vsigma_st         = d n*zk / d sigma_st
-
-    v2rho2_st         = d^2 n*zk / d rho_s d rho_t
-    v2rhosigma_svx    = d^2 n*zk / d rho_s d sigma_tv
-    v2sigma2_stvx     = d^2 n*zk / d sigma_st d sigma_vx
-
-    v3rho3_stv        = d^3 n*zk / d rho_s d rho_t d rho_v
-    v3rho2sigma_stvx  = d^3 n*zk / d rho_s d rho_t d sigma_vx
-    v3rhosigma2_svxyz = d^3 n*zk / d rho_s d sigma_vx d sigma_yz
-    v3sigma3_stvxyz   = d^3 n*zk / d sigma_st d sigma_vx d sigma_yz
-
- if nspin == 2
-    rho(2)          = (u, d)
-    sigma(3)        = (uu, ud, dd)
-
- * vxc(N*5):
-    vrho(2)         = (u, d)
-    vsigma(3)       = (uu, ud, dd)
-
- * fxc(N*45):
-    v2rho2(3)       = (u_u, u_d, d_d)
-    v2rhosigma(6)   = (u_uu, u_ud, u_dd, d_uu, d_ud, d_dd)
-    v2sigma2(6)     = (uu_uu, uu_ud, uu_dd, ud_ud, ud_dd, dd_dd)
-    v2lapl2(3)
-    vtau2(3)
-    v2rholapl(4)
-    v2rhotau(4)
-    v2lapltau(4)
-    v2sigmalapl(6)
-    v2sigmatau(6)
-
- * kxc(N*35):
-    v3rho3(4)       = (u_u_u, u_u_d, u_d_d, d_d_d)
-    v3rho2sigma(9)  = (u_u_uu, u_u_ud, u_u_dd, u_d_uu, u_d_ud, u_d_dd, d_d_uu, d_d_ud, d_d_dd)
-    v3rhosigma2(12) = (u_uu_uu, u_uu_ud, u_uu_dd, u_ud_ud, u_ud_dd, u_dd_dd, d_uu_uu, d_uu_ud, d_uu_dd, d_ud_ud, d_ud_dd, d_dd_dd)
-    v3sigma(10)     = (uu_uu_uu, uu_uu_ud, uu_uu_dd, uu_ud_ud, uu_ud_dd, uu_dd_dd, ud_ud_ud, ud_ud_dd, ud_dd_dd, dd_dd_dd)
-
- */
-/*
- * rho_u/rho_d = (den,grad_x,grad_y,grad_z,laplacian,tau)
- * In spin restricted case (spin == 1), rho_u is assumed to be the
- * spin-free quantities, rho_d is not used.
- */
-static void _eval_xc(xc_func_type *func_x, int spin, int np,
-                     double *rho_u, double *rho_d,
-                     double *ex, double *vxc, double *fxc, double *kxc)
-{
-<<<<<<< HEAD
-=======
         int i;
         double *rho, *sigma, *lapl, *tau;
         double *gxu, *gyu, *gzu, *gxd, *gyd, *gzd;
@@ -556,7 +305,316 @@
         double *v3lapltau2     = NULL;
         double *v3tau3         = NULL;
 
->>>>>>> 59f0f566
+        if (spin == XC_POLARIZED) {
+                rho = malloc(sizeof(double) * np * 9);
+                sigma = rho + np * 2;
+                lapl = sigma + np * 3;
+                tau = lapl + np * 2;
+                gxu = rho_u + np;
+                gyu = rho_u + np * 2;
+                gzu = rho_u + np * 3;
+                gxd = rho_d + np;
+                gyd = rho_d + np * 2;
+                gzd = rho_d + np * 3;
+                lapl_u = rho_u + np * 4;
+                tau_u  = rho_u + np * 5;
+                lapl_d = rho_d + np * 4;
+                tau_d  = rho_d + np * 5;
+                for (i = 0; i < np; i++) {
+                        rho[i*2+0] = rho_u[i];
+                        rho[i*2+1] = rho_d[i];
+                        lapl[i*2+0] = lapl_u[i];
+                        lapl[i*2+1] = lapl_d[i];
+                        tau[i*2+0] = tau_u[i];
+                        tau[i*2+1] = tau_d[i];
+                }
+                for (i = 0; i < np; i++) {
+                        sigma[i*3+0] = gxu[i]*gxu[i] + gyu[i]*gyu[i] + gzu[i]*gzu[i];
+                        sigma[i*3+1] = gxu[i]*gxd[i] + gyu[i]*gyd[i] + gzu[i]*gzd[i];
+                        sigma[i*3+2] = gxd[i]*gxd[i] + gyd[i]*gyd[i] + gzd[i]*gzd[i];
+                }
+        } else {
+                rho = rho_u;
+                sigma = malloc(sizeof(double) * np);
+                lapl = rho_u + np * 4;
+                tau  = rho_u + np * 5;
+                gxu = rho_u + np;
+                gyu = rho_u + np * 2;
+                gzu = rho_u + np * 3;
+                for (i = 0; i < np; i++) {
+                        sigma[i] = gxu[i]*gxu[i] + gyu[i]*gyu[i] + gzu[i]*gzu[i];
+                }
+        }
+
+        // rho, sigma, lapl, tau
+        const int seg0[] = {1,1,1,1};
+        const int seg1[] = {2,3,2,2};
+        // vrho, vsigma, vlapl, vtau
+        const int vseg0[] = {1,1,1,1};
+        const int vseg1[] = {2,3,2,2};
+        // v2rho2, v2rhosigma, v2sigma2, v2lapl2, v2tau2,
+        // v2rholapl, v2rhotau, v2lapltau, v2sigmalapl, v2sigmatau
+        const int fseg0[] = {1,1,1,1,1,1,1,1,1,1};
+        const int fseg1[] = {3,6,6,3,3,4,4,4,6,6};
+        //v3rho3, v3rho2sigma, v3rhosigma2, v3sigma3,
+        //v3rho2lapl, v3rho2tau, v3rhosigmalapl, v3rhosigmatau, v3rholapl2, v3rholapltau, v3rhotau2,
+        //v3sigma2lapl, v3sigma2tau, v3sigmalapl2, v3sigmalapltau, v3sigmatau2,
+        //v3lapl3, v3lapl2tau, v3lapltau2, v3tau3
+        const int kseg0[] = {1,1,1,1,1,1,1,1,1,1,1,1,1,1,1,1,1,1,1,1};
+        const int kseg1[] = {4,9,12,10,6,6,12,12,6,8,6,12,12,9,12,9,4,6,6,4};
+
+        const int *seg, *vseg, *fseg, kseg;
+        if (spin == XC_POLARIZED) {
+                seg = seg1;
+                vseg = vseg1;
+                fseg = fseg1;
+                kseg = kseg1;
+        } else {
+                seg = seg0;
+                vseg = vseg0;
+                fseg = fseg0;
+                kseg = kseg0;
+        }
+
+        if (vxc != NULL) {
+                vrho = vxc;
+                vsigma = vxc + np * vseg[0];
+                vlapl = vsigma + np * vseg[1];
+                vtau = vlapl + np * vseg[2];
+        }
+        if (fxc != NULL) {
+                v2rho2      = fxc;
+                v2rhosigma  = v2rho2      + np * fseg[0];
+                v2sigma2    = v2rhosigma  + np * fseg[1];
+                v2lapl2     = v2sigma2    + np * fseg[2];
+                v2tau2      = v2lapl2     + np * fseg[3];
+                v2rholapl   = v2tau2      + np * fseg[4];
+                v2rhotau    = v2rholapl   + np * fseg[5];
+                v2lapltau   = v2rhotau    + np * fseg[6];
+                v2sigmalapl = v2lapltau   + np * fseg[7];
+                v2sigmatau  = v2sigmalapl + np * fseg[8];
+        }
+        if (kxc != NULL) {
+                v3rho3         = kxc;
+                v3rho2sigma    = v3rho3         + np * kseg[0];
+                v3rhosigma2    = v3rho2sigma    + np * kseg[1];
+                v3sigma3       = v3rhosigma2    + np * kseg[2];
+                v3rho2lapl     = v3sigma3       + np * kseg[3];
+                v3rho2tau      = v3rho2lapl     + np * kseg[4];
+                v3rhosigmalapl = v3rho2tau      + np * kseg[5];
+                v3rhosigmatau  = v3rhosigmalapl + np * kseg[6];
+                v3rholapl2     = v3rhosigmatau  + np * kseg[7];
+                v3rholapltau   = v3rholapl2     + np * kseg[8];
+                v3rhotau2      = v3rholapltau   + np * kseg[9];
+                v3sigma2lapl   = v3rhotau2      + np * kseg[10];
+                v3sigma2tau    = v3sigma2lapl   + np * kseg[11];
+                v3sigmalapl2   = v3sigma2tau    + np * kseg[12];
+                v3sigmalapltau = v3sigmalapl2   + np * kseg[13];
+                v3sigmatau2    = v3sigmalapltau + np * kseg[14];
+                v3lapl3        = v3sigmatau2    + np * kseg[15];
+                v3lapl2tau     = v3lapl3        + np * kseg[16];
+                v3lapltau2     = v3lapl2tau     + np * kseg[17];
+                v3tau3         = v3lapltau2     + np * kseg[18];
+        }
+
+#pragma omp parallel private(i)
+{
+        int nblk = omp_get_num_threads();
+        if (np < nblk) {nblk = 1;}
+        int blk_size = np / nblk;
+
+        int iblk;
+        double *prho, *psigma, *plapl, *ptau, *pex;
+        double *pvrho, *pvsigma, *pvlapl, *pvtau;
+        double *pv2rho2, *pv2rhosigma, *pv2sigma2, *pv2lapl2, *pv2tau2;
+        double *pv2rholapl, *pv2rhotau, *pv2sigmalapl, *pv2sigmatau, *pv2lapltau;
+        double *pv3rho3, *pv3rho2sigma, *pv3rhosigma2, *pv3sigma3, *pv3rho2lapl;
+        double *pv3rho2tau, *pv3rhosigmalapl, *pv3rhosigmatau, *pv3rholapl2;
+        double *pv3rholapltau, *pv3rhotau2, *pv3sigma2lapl, *pv3sigma2tau, *pv3sigmalapl2;
+        double *pv3sigmalapltau, *pv3sigmatau2, *pv3lapl3, *pv3lapl2tau, *pv3lapltau2, *pv3tau3;
+        #pragma omp for schedule(static)
+        for (iblk = 0; iblk < nblk; iblk++) {
+                prho = rho + iblk * blk_size * seg[0];
+                psigma = sigma + iblk * blk_size * seg[1];
+                plapl = lapl + iblk * blk_size * seg[2];
+                ptau = tau + iblk * blk_size * seg[3];
+                pex = ex + iblk * blk_size;
+                if (vxc != NULL) {
+                        pvrho = vrho + iblk * blk_size * vseg[0];
+                        pvsigma = vsigma + iblk * blk_size * vseg[1];
+                        pvlapl = vlapl + iblk * blk_size * vseg[2];
+                        pvtau = vtau + iblk * blk_size * vseg[3];
+                }
+                if (fxc != NULL) {
+                        pv2rho2 = v2rho2 + iblk * blk_size * fseg[0];
+                        pv2rhosigma = v2rhosigma + iblk * blk_size * fseg[1];
+                        pv2sigma2 = v2sigma2 + iblk * blk_size * fseg[2];
+                        pv2lapl2 = v2lapl2 + iblk * blk_size * fseg[3];
+                        pv2tau2 = v2tau2 + iblk * blk_size * fseg[4];
+                        pv2rholapl = v2rholapl + iblk * blk_size * fseg[5];
+                        pv2rhotau = v2rhotau + iblk * blk_size * fseg[6];
+                        pv2sigmalapl = v2sigmalapl + iblk * blk_size * fseg[7];
+                        pv2sigmatau = v2sigmatau + iblk * blk_size * fseg[8];
+                        pv2lapltau = v2lapltau + iblk * blk_size * fseg[9];
+                }
+                if (kxc != NULL) {
+                        pv3rho3 = v3rho3 + iblk * blk_size * kseg[0];
+                        pv3rho2sigma = v3rho2sigma + iblk * blk_size * kseg[1];
+                        pv3rhosigma2 = v3rhosigma2 + iblk * blk_size * kseg[2];
+                        pv3sigma3 = v3sigma3 + iblk * blk_size * kseg[3];
+                        pv3rho2lapl = v3rho2lapl + iblk * blk_size * kseg[4];
+                        pv3rho2tau = v3rho2tau + iblk * blk_size * kseg[5];
+                        pv3rhosigmalapl = v3rhosigmalapl + iblk * blk_size * kseg[6];
+                        pv3rhosigmatau = v3rhosigmatau + iblk * blk_size * kseg[7];
+                        pv3rholapl2 = v3rholapl2 + iblk * blk_size * kseg[8];
+                        pv3rholapltau = v3rholapltau + iblk * blk_size * kseg[9];
+                        pv3rhotau2 = v3rhotau2 + iblk * blk_size * kseg[10];
+                        pv3sigma2lapl = v3sigma2lapl + iblk * blk_size * kseg[11];
+                        pv3sigma2tau = v3sigma2tau + iblk * blk_size * kseg[12];
+                        pv3sigmalapl2 = v3sigmalapl2 + iblk * blk_size * kseg[13];
+                        pv3sigmalapltau = v3sigmalapltau + iblk * blk_size * kseg[14];
+                        pv3sigmatau2 = v3sigmatau2 + iblk * blk_size * kseg[15];
+                        pv3lapl3 = v3lapl3 + iblk * blk_size * kseg[16];
+                        pv3lapl2tau = v3lapl2tau + iblk * blk_size * kseg[17];
+                        pv3lapltau2 = v3lapltau2 + iblk * blk_size * kseg[18];
+                        pv3tau3 = v3tau3 + iblk * blk_size * kseg[19];
+                }
+                xc_mgga_exc_vxc_fxc_kxc(func_x, blk_size, prho, psigma, plapl, ptau, pex,
+                                pvrho, pvsigma, pvlapl, pvtau,
+                                pv2rho2, pv2rhosigma, pv2rholapl, pv2rhotau, pv2sigma2,
+                                pv2sigmalapl, pv2sigmatau, pv2lapl2, pv2lapltau, pv2tau2,
+                                pv3rho3, pv3rho2sigma, pv3rho2lapl, pv3rho2tau, pv3rhosigma2,
+                                pv3rhosigmalapl, pv3rhosigmatau, pv3rholapl2, pv3rholapltau,
+                                pv3rhotau2, pv3sigma3, pv3sigma2lapl, pv3sigma2tau,
+                                pv3sigmalapl2, pv3sigmalapltau, pv3sigmatau2, pv3lapl3,
+                                pv3lapl2tau, pv3lapltau2, pv3tau3);
+        }
+
+#pragma omp single
+{
+        int np_res = np - nblk * blk_size;
+        if (np_res > 0) {
+                prho = rho + nblk * blk_size * seg[0];
+                psigma = sigma + nblk * blk_size * seg[1];
+                plapl = lapl + nblk * blk_size * seg[2];
+                ptau = tau + nblk * blk_size * seg[3];
+                pex = ex + nblk * blk_size;
+                if (vxc != NULL) {
+                        pvrho = vrho + nblk * blk_size * vseg[0];
+                        pvsigma = vsigma + nblk * blk_size * vseg[1];
+                        pvlapl = vlapl + nblk * blk_size * vseg[2];
+                        pvtau = vtau + nblk * blk_size * vseg[3];
+                }
+                if (fxc != NULL) {
+                        pv2rho2 = v2rho2 + nblk * blk_size * fseg[0];
+                        pv2rhosigma = v2rhosigma + nblk * blk_size * fseg[1];
+                        pv2sigma2 = v2sigma2 + nblk * blk_size * fseg[2];
+                        pv2lapl2 = v2lapl2 + nblk * blk_size * fseg[3];
+                        pv2tau2 = v2tau2 + nblk * blk_size * fseg[4];
+                        pv2rholapl = v2rholapl + nblk * blk_size * fseg[5];
+                        pv2rhotau = v2rhotau + nblk * blk_size * fseg[6];
+                        pv2sigmalapl = v2sigmalapl + nblk * blk_size * fseg[7];
+                        pv2sigmatau = v2sigmatau + nblk * blk_size * fseg[8];
+                        pv2lapltau = v2lapltau + nblk * blk_size * fseg[9];
+                }
+                if (kxc != NULL) {
+                        pv3rho3 = v3rho3 + nblk * blk_size * kseg[0];
+                        pv3rho2sigma = v3rho2sigma + nblk * blk_size * kseg[1];
+                        pv3rhosigma2 = v3rhosigma2 + nblk * blk_size * kseg[2];
+                        pv3sigma3 = v3sigma3 + nblk * blk_size * kseg[3];
+                        pv3rho2lapl = v3rho2lapl + nblk * blk_size * kseg[4];
+                        pv3rho2tau = v3rho2tau + nblk * blk_size * kseg[5];
+                        pv3rhosigmalapl = v3rhosigmalapl + nblk * blk_size * kseg[6];
+                        pv3rhosigmatau = v3rhosigmatau + nblk * blk_size * kseg[7];
+                        pv3rholapl2 = v3rholapl2 + nblk * blk_size * kseg[8];
+                        pv3rholapltau = v3rholapltau + nblk * blk_size * kseg[9];
+                        pv3rhotau2 = v3rhotau2 + nblk * blk_size * kseg[10];
+                        pv3sigma2lapl = v3sigma2lapl + nblk * blk_size * kseg[11];
+                        pv3sigma2tau = v3sigma2tau + nblk * blk_size * kseg[12];
+                        pv3sigmalapl2 = v3sigmalapl2 + nblk * blk_size * kseg[13];
+                        pv3sigmalapltau = v3sigmalapltau + nblk * blk_size * kseg[14];
+                        pv3sigmatau2 = v3sigmatau2 + nblk * blk_size * kseg[15];
+                        pv3lapl3 = v3lapl3 + nblk * blk_size * kseg[16];
+                        pv3lapl2tau = v3lapl2tau + nblk * blk_size * kseg[17];
+                        pv3lapltau2 = v3lapltau2 + nblk * blk_size * kseg[18];
+                        pv3tau3 = v3tau3 + nblk * blk_size * kseg[19];
+                }
+                xc_mgga_exc_vxc_fxc_kxc(func_x, np_res, prho, psigma, plapl, ptau, pex,
+                                pvrho, pvsigma, pvlapl, pvtau,
+                                pv2rho2, pv2rhosigma, pv2rholapl, pv2rhotau, pv2sigma2,
+                                pv2sigmalapl, pv2sigmatau, pv2lapl2, pv2lapltau, pv2tau2,
+                                pv3rho3, pv3rho2sigma, pv3rho2lapl, pv3rho2tau, pv3rhosigma2,
+                                pv3rhosigmalapl, pv3rhosigmatau, pv3rholapl2, pv3rholapltau,
+                                pv3rhotau2, pv3sigma3, pv3sigma2lapl, pv3sigma2tau,
+                                pv3sigmalapl2, pv3sigmalapltau, pv3sigmatau2, pv3lapl3,
+                                pv3lapl2tau, pv3lapltau2, pv3tau3);
+        }
+} // omp single
+} // omp parallel
+
+        if (spin == XC_POLARIZED) {
+                free(rho);
+        } else {
+                free(sigma);
+        }
+}
+
+// TODO: register python signal
+#define raise_error     return
+
+/* Extracted from comments of libxc:gga.c
+
+    sigma_st          = grad rho_s . grad rho_t
+    zk                = energy density per unit particle
+
+    vrho_s            = d n*zk / d rho_s
+    vsigma_st         = d n*zk / d sigma_st
+
+    v2rho2_st         = d^2 n*zk / d rho_s d rho_t
+    v2rhosigma_svx    = d^2 n*zk / d rho_s d sigma_tv
+    v2sigma2_stvx     = d^2 n*zk / d sigma_st d sigma_vx
+
+    v3rho3_stv        = d^3 n*zk / d rho_s d rho_t d rho_v
+    v3rho2sigma_stvx  = d^3 n*zk / d rho_s d rho_t d sigma_vx
+    v3rhosigma2_svxyz = d^3 n*zk / d rho_s d sigma_vx d sigma_yz
+    v3sigma3_stvxyz   = d^3 n*zk / d sigma_st d sigma_vx d sigma_yz
+
+ if nspin == 2
+    rho(2)          = (u, d)
+    sigma(3)        = (uu, ud, dd)
+
+ * vxc(N*5):
+    vrho(2)         = (u, d)
+    vsigma(3)       = (uu, ud, dd)
+
+ * fxc(N*45):
+    v2rho2(3)       = (u_u, u_d, d_d)
+    v2rhosigma(6)   = (u_uu, u_ud, u_dd, d_uu, d_ud, d_dd)
+    v2sigma2(6)     = (uu_uu, uu_ud, uu_dd, ud_ud, ud_dd, dd_dd)
+    v2lapl2(3)
+    vtau2(3)
+    v2rholapl(4)
+    v2rhotau(4)
+    v2lapltau(4)
+    v2sigmalapl(6)
+    v2sigmatau(6)
+
+ * kxc(N*35):
+    v3rho3(4)       = (u_u_u, u_u_d, u_d_d, d_d_d)
+    v3rho2sigma(9)  = (u_u_uu, u_u_ud, u_u_dd, u_d_uu, u_d_ud, u_d_dd, d_d_uu, d_d_ud, d_d_dd)
+    v3rhosigma2(12) = (u_uu_uu, u_uu_ud, u_uu_dd, u_ud_ud, u_ud_dd, u_dd_dd, d_uu_uu, d_uu_ud, d_uu_dd, d_ud_ud, d_ud_dd, d_dd_dd)
+    v3sigma(10)     = (uu_uu_uu, uu_uu_ud, uu_uu_dd, uu_ud_ud, uu_ud_dd, uu_dd_dd, ud_ud_ud, ud_ud_dd, ud_dd_dd, dd_dd_dd)
+
+ */
+/*
+ * rho_u/rho_d = (den,grad_x,grad_y,grad_z,laplacian,tau)
+ * In spin restricted case (spin == 1), rho_u is assumed to be the
+ * spin-free quantities, rho_d is not used.
+ */
+static void _eval_xc(xc_func_type *func_x, int spin, int np,
+                     double *rho_u, double *rho_d,
+                     double *ex, double *vxc, double *fxc, double *kxc)
+{
         switch (func_x->info->family) {
         case XC_FAMILY_LDA:
 #ifdef XC_FAMILY_HYB_LDA
@@ -565,243 +623,19 @@
                 // ex is the energy density
                 // NOTE libxc library added ex/ec into vrho/vcrho
                 // vrho = rho d ex/d rho + ex, see work_lda.c:L73
-<<<<<<< HEAD
                 _eval_xc_lda(func_x, spin, np, rho_u, rho_d, ex, vxc, fxc, kxc);
-=======
-                if (spin == XC_POLARIZED) {
-                        rho = malloc(sizeof(double) * np*2);
-                        for (i = 0; i < np; i++) {
-                                rho[i*2+0] = rho_u[i];
-                                rho[i*2+1] = rho_d[i];
-                        }
-                        xc_lda_exc_vxc_fxc_kxc(func_x, np, rho, ex, vxc, fxc, kxc);
-                        free(rho);
-                } else {
-                        rho = rho_u;
-                        xc_lda_exc_vxc_fxc_kxc(func_x, np, rho, ex, vxc, fxc, kxc);
-                }
->>>>>>> 59f0f566
                 break;
         case XC_FAMILY_GGA:
 #ifdef XC_FAMILY_HYB_GGA
         case XC_FAMILY_HYB_GGA:
 #endif
-<<<<<<< HEAD
                 _eval_xc_gga(func_x, spin, np, rho_u, rho_d, ex, vxc, fxc, kxc);
-=======
-                if (spin == XC_POLARIZED) {
-                        rho = malloc(sizeof(double) * np * 5);
-                        sigma = rho + np * 2;
-                        gxu = rho_u + np;
-                        gyu = rho_u + np * 2;
-                        gzu = rho_u + np * 3;
-                        gxd = rho_d + np;
-                        gyd = rho_d + np * 2;
-                        gzd = rho_d + np * 3;
-                        for (i = 0; i < np; i++) {
-                                rho[i*2+0] = rho_u[i];
-                                rho[i*2+1] = rho_d[i];
-                                sigma[i*3+0] = gxu[i]*gxu[i] + gyu[i]*gyu[i] + gzu[i]*gzu[i];
-                                sigma[i*3+1] = gxu[i]*gxd[i] + gyu[i]*gyd[i] + gzu[i]*gzd[i];
-                                sigma[i*3+2] = gxd[i]*gxd[i] + gyd[i]*gyd[i] + gzd[i]*gzd[i];
-                        }
-                        if (vxc != NULL) {
-                                vrho = vxc;
-                                vsigma = vxc + np * 2;
-                        }
-                        if (fxc != NULL) {
-                                v2rho2 = fxc;
-                                v2rhosigma = fxc + np * 3;
-                                v2sigma2 = v2rhosigma + np * 6; // np*6
-                        }
-                        if (kxc != NULL) {
-                                v3rho3 = kxc;
-                                v3rho2sigma = kxc + np * 4;
-                                v3rhosigma2 = v3rho2sigma + np * 9;
-                                v3sigma3 = v3rhosigma2 + np * 12; // np*10
-                        }
-                        xc_gga_exc_vxc_fxc_kxc(func_x, np, rho, sigma, ex,
-                               vrho, vsigma, v2rho2, v2rhosigma, v2sigma2,
-                               v3rho3, v3rho2sigma, v3rhosigma2, v3sigma3);
-                        free(rho);
-                } else {
-                        rho = rho_u;
-                        sigma = malloc(sizeof(double) * np);
-                        gxu = rho_u + np;
-                        gyu = rho_u + np * 2;
-                        gzu = rho_u + np * 3;
-                        for (i = 0; i < np; i++) {
-                                sigma[i] = gxu[i]*gxu[i] + gyu[i]*gyu[i] + gzu[i]*gzu[i];
-                        }
-                        if (vxc != NULL) {
-                                vrho = vxc;
-                                vsigma = vxc + np;
-                        }
-                        if (fxc != NULL) {
-                                v2rho2 = fxc;
-                                v2rhosigma = fxc + np;
-                                v2sigma2 = v2rhosigma + np;
-                        }
-                        if (kxc != NULL) {
-                                v3rho3 = kxc;
-                                v3rho2sigma = v3rho3 + np;
-                                v3rhosigma2 = v3rho2sigma + np;
-                                v3sigma3 = v3rhosigma2 + np;
-                        }
-                        xc_gga_exc_vxc_fxc_kxc(func_x, np, rho, sigma, ex,
-                               vrho, vsigma, v2rho2, v2rhosigma, v2sigma2,
-                               v3rho3, v3rho2sigma, v3rhosigma2, v3sigma3);
-                        free(sigma);
-                }
->>>>>>> 59f0f566
                 break;
         case XC_FAMILY_MGGA:
 #ifdef XC_FAMILY_HYB_MGGA
         case XC_FAMILY_HYB_MGGA:
 #endif
-<<<<<<< HEAD
                 _eval_xc_mgga(func_x, spin, np, rho_u, rho_d, ex, vxc, fxc, kxc);
-=======
-                if (spin == XC_POLARIZED) {
-                        rho = malloc(sizeof(double) * np * 9);
-                        sigma = rho + np * 2;
-                        lapl = sigma + np * 3;
-                        tau = lapl + np * 2;
-                        gxu = rho_u + np;
-                        gyu = rho_u + np * 2;
-                        gzu = rho_u + np * 3;
-                        gxd = rho_d + np;
-                        gyd = rho_d + np * 2;
-                        gzd = rho_d + np * 3;
-                        lapl_u = rho_u + np * 4;
-                        tau_u  = rho_u + np * 5;
-                        lapl_d = rho_d + np * 4;
-                        tau_d  = rho_d + np * 5;
-                        for (i = 0; i < np; i++) {
-                                rho[i*2+0] = rho_u[i];
-                                rho[i*2+1] = rho_d[i];
-                                lapl[i*2+0] = lapl_u[i];
-                                lapl[i*2+1] = lapl_d[i];
-                                tau[i*2+0] = tau_u[i];
-                                tau[i*2+1] = tau_d[i];
-                        }
-                        for (i = 0; i < np; i++) {
-                                sigma[i*3+0] = gxu[i]*gxu[i] + gyu[i]*gyu[i] + gzu[i]*gzu[i];
-                                sigma[i*3+1] = gxu[i]*gxd[i] + gyu[i]*gyd[i] + gzu[i]*gzd[i];
-                                sigma[i*3+2] = gxd[i]*gxd[i] + gyd[i]*gyd[i] + gzd[i]*gzd[i];
-                        }
-                        if (vxc != NULL) {
-                                vrho = vxc;
-                                vsigma = vxc + np * 2;
-                                vlapl = vsigma + np * 3;
-                                vtau = vlapl + np * 2; // np*2
-                        }
-                        if (fxc != NULL) {
-                                v2rho2      = fxc;
-                                v2rhosigma  = v2rho2      + np * 3;
-                                v2sigma2    = v2rhosigma  + np * 6;
-                                v2lapl2     = v2sigma2    + np * 6;
-                                v2tau2      = v2lapl2     + np * 3;
-                                v2rholapl   = v2tau2      + np * 3;
-                                v2rhotau    = v2rholapl   + np * 4;
-                                v2lapltau   = v2rhotau    + np * 4;
-                                v2sigmalapl = v2lapltau   + np * 4;
-                                v2sigmatau  = v2sigmalapl + np * 6;
-                        }
-                        if (kxc != NULL) {
-                                v3rho3         = kxc;
-                                v3rho2sigma    = v3rho3         + np * 4 ;
-                                v3rhosigma2    = v3rho2sigma    + np * 9 ;
-                                v3sigma3       = v3rhosigma2    + np * 12;
-                                v3rho2lapl     = v3sigma3       + np * 10;
-                                v3rho2tau      = v3rho2lapl     + np * 6 ;
-                                v3rhosigmalapl = v3rho2tau      + np * 6 ;
-                                v3rhosigmatau  = v3rhosigmalapl + np * 12;
-                                v3rholapl2     = v3rhosigmatau  + np * 12;
-                                v3rholapltau   = v3rholapl2     + np * 6 ;
-                                v3rhotau2      = v3rholapltau   + np * 8 ;
-                                v3sigma2lapl   = v3rhotau2      + np * 6 ;
-                                v3sigma2tau    = v3sigma2lapl   + np * 12;
-                                v3sigmalapl2   = v3sigma2tau    + np * 12;
-                                v3sigmalapltau = v3sigmalapl2   + np * 9 ;
-                                v3sigmatau2    = v3sigmalapltau + np * 12;
-                                v3lapl3        = v3sigmatau2    + np * 9 ;
-                                v3lapl2tau     = v3lapl3        + np * 4 ;
-                                v3lapltau2     = v3lapl2tau     + np * 6 ;
-                                v3tau3         = v3lapltau2     + np * 6 ;
-                        }
-                        xc_mgga_exc_vxc_fxc_kxc(func_x, np, rho, sigma, lapl, tau, ex,
-                                vrho, vsigma, vlapl, vtau,
-                                v2rho2, v2rhosigma, v2rholapl, v2rhotau, v2sigma2,
-                                v2sigmalapl, v2sigmatau, v2lapl2, v2lapltau, v2tau2,
-                                v3rho3, v3rho2sigma, v3rho2lapl, v3rho2tau, v3rhosigma2,
-                                v3rhosigmalapl, v3rhosigmatau, v3rholapl2, v3rholapltau,
-                                v3rhotau2, v3sigma3, v3sigma2lapl, v3sigma2tau,
-                                v3sigmalapl2, v3sigmalapltau, v3sigmatau2, v3lapl3,
-                                v3lapl2tau, v3lapltau2, v3tau3);
-                        free(rho);
-                } else {
-                        rho = rho_u;
-                        sigma = malloc(sizeof(double) * np);
-                        lapl = rho_u + np * 4;
-                        tau  = rho_u + np * 5;
-                        gxu = rho_u + np;
-                        gyu = rho_u + np * 2;
-                        gzu = rho_u + np * 3;
-                        for (i = 0; i < np; i++) {
-                                sigma[i] = gxu[i]*gxu[i] + gyu[i]*gyu[i] + gzu[i]*gzu[i];
-                        }
-                        if (vxc != NULL) {
-                                vsigma = vxc + np;
-                                vlapl = vsigma + np;
-                                vtau = vlapl + np;
-                        }
-                        if (fxc != NULL) {
-                                v2rho2      = fxc;
-                                v2rhosigma  = v2rho2      + np;
-                                v2sigma2    = v2rhosigma  + np;
-                                v2lapl2     = v2sigma2    + np;
-                                v2tau2      = v2lapl2     + np;
-                                v2rholapl   = v2tau2      + np;
-                                v2rhotau    = v2rholapl   + np;
-                                v2lapltau   = v2rhotau    + np;
-                                v2sigmalapl = v2lapltau   + np;
-                                v2sigmatau  = v2sigmalapl + np;
-                        }
-                        if (kxc != NULL) {
-                                v3rho3         = kxc;
-                                v3rho2sigma    = v3rho3         + np;
-                                v3rhosigma2    = v3rho2sigma    + np;
-                                v3sigma3       = v3rhosigma2    + np;
-                                v3rho2lapl     = v3sigma3       + np;
-                                v3rho2tau      = v3rho2lapl     + np;
-                                v3rhosigmalapl = v3rho2tau      + np;
-                                v3rhosigmatau  = v3rhosigmalapl + np;
-                                v3rholapl2     = v3rhosigmatau  + np;
-                                v3rholapltau   = v3rholapl2     + np;
-                                v3rhotau2      = v3rholapltau   + np;
-                                v3sigma2lapl   = v3rhotau2      + np;
-                                v3sigma2tau    = v3sigma2lapl   + np;
-                                v3sigmalapl2   = v3sigma2tau    + np;
-                                v3sigmalapltau = v3sigmalapl2   + np;
-                                v3sigmatau2    = v3sigmalapltau + np;
-                                v3lapl3        = v3sigmatau2    + np;
-                                v3lapl2tau     = v3lapl3        + np;
-                                v3lapltau2     = v3lapl2tau     + np;
-                                v3tau3         = v3lapltau2     + np;
-                        }
-                        xc_mgga_exc_vxc_fxc_kxc(func_x, np, rho, sigma, lapl, tau, ex,
-                                vxc, vsigma, vlapl, vtau,
-                                v2rho2, v2rhosigma, v2rholapl, v2rhotau, v2sigma2,
-                                v2sigmalapl, v2sigmatau, v2lapl2, v2lapltau, v2tau2,
-                                v3rho3, v3rho2sigma, v3rho2lapl, v3rho2tau, v3rhosigma2,
-                                v3rhosigmalapl, v3rhosigmatau, v3rholapl2, v3rholapltau,
-                                v3rhotau2, v3sigma3, v3sigma2lapl, v3sigma2tau,
-                                v3sigmalapl2, v3sigmalapltau, v3sigmatau2, v3lapl3,
-                                v3lapl2tau, v3lapltau2, v3tau3);
-                        free(sigma);
-                }
->>>>>>> 59f0f566
                 break;
         default:
                 fprintf(stderr, "functional %d '%s' is not implmented\n",

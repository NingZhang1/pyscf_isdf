--- conflicted
+++ resolved
@@ -888,11 +888,7 @@
         if filename is None:
             tmpfile = tempfile.NamedTemporaryFile(dir=param.TMPDIR)
             filename = tmpfile.name
-<<<<<<< HEAD
-        h5py.File.__init__(self, filename,'w', *args, **kwargs)
-=======
         h5py.File.__init__(self, filename, mode, *args, **kwargs)
->>>>>>> 94de3a5b
 #FIXME: Does GC flush/close the HDF5 file when releasing the resource?
 # To make HDF5 file reusable, file has to be closed or flushed
     def __del__(self):

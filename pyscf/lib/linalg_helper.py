#!/usr/bin/env python
# Copyright 2014-2020 The PySCF Developers. All Rights Reserved.
#
# Licensed under the Apache License, Version 2.0 (the "License");
# you may not use this file except in compliance with the License.
# You may obtain a copy of the License at
#
#     http://www.apache.org/licenses/LICENSE-2.0
#
# Unless required by applicable law or agreed to in writing, software
# distributed under the License is distributed on an "AS IS" BASIS,
# WITHOUT WARRANTIES OR CONDITIONS OF ANY KIND, either express or implied.
# See the License for the specific language governing permissions and
# limitations under the License.
#
# Author: Qiming Sun <osirpt.sun@gmail.com>
#

'''
Extension to scipy.linalg module
'''

import sys
import inspect
import warnings
from functools import reduce
import numpy
from pyscf import numpy as np
import scipy.linalg
from pyscf import scipy as pyscf_scipy
from pyscf.lib import logger
from pyscf.lib import numpy_helper
from pyscf.lib import misc
from pyscf.lib import ops
from pyscf import __config__

SAFE_EIGH_LINDEP = getattr(__config__, 'lib_linalg_helper_safe_eigh_lindep', 1e-15)
DAVIDSON_LINDEP = getattr(__config__, 'lib_linalg_helper_davidson_lindep', 1e-14)
DSOLVE_LINDEP = getattr(__config__, 'lib_linalg_helper_dsolve_lindep', 1e-15)
MAX_MEMORY = getattr(__config__, 'lib_linalg_helper_davidson_max_memory', 2000)  # 2GB

# sort by similarity has problem which flips the ordering of eigenvalues when
# the initial guess is closed to excited state.  In this situation, function
# _sort_by_similarity may mark the excited state as the first eigenvalue and
# freeze the first eigenvalue.
SORT_EIG_BY_SIMILARITY = \
        getattr(__config__, 'lib_linalg_helper_davidson_sort_eig_by_similiarity', False)
# Projecting out converged eigenvectors has problems when conv_tol is loose.
# In this situation, the converged eigenvectors may be updated in the
# following iterations.  Projecting out the converged eigenvectors may lead to
# large errors to the yet converged eigenvectors.
PROJECT_OUT_CONV_EIGS = \
        getattr(__config__, 'lib_linalg_helper_davidson_project_out_eigs', False)

FOLLOW_STATE = getattr(__config__, 'lib_linalg_helper_davidson_follow_state', False)


def safe_eigh(h, s, lindep=SAFE_EIGH_LINDEP):
    '''Solve generalized eigenvalue problem  h v = w s v  in two passes.
    First diagonalize s to get eigenvectors. Then in the eigenvectors space
    transform and diagonalize h.

    .. note::
        The number of eigenvalues and eigenvectors might be less than the
        matrix dimension if linear dependency is found in metric s.

    Args:
        h, s : 2D array
            Complex Hermitian or real symmetric matrix.

    Kwargs:
        lindep : float
            Linear dependency threshold.  By diagonalizing the metric s, we
            consider the eigenvectors are linearly dependent subsets if their
            eigenvalues are smaller than this threshold.

    Returns:
        w, v, seig.  w is the eigenvalue vector; v is the eigenfunction array;
        seig is the eigenvalue vector of the metric s.
    '''
    seig, t = scipy.linalg.eigh(s)
    mask = seig >= lindep
    t = t[:,mask] * (1/numpy.sqrt(seig[mask]))
    if t.size > 0:
        heff = reduce(numpy.dot, (t.T.conj(), h, t))
        w, v = scipy.linalg.eigh(heff)
        v = numpy.dot(t, v)
    else:
        w = numpy.zeros((0,))
        v = t
    return w, v, seig

def eigh_by_blocks(h, s=None, labels=None):
    '''Solve an ordinary or generalized eigenvalue problem for diagonal blocks.
    The diagonal blocks are extracted based on the given basis "labels".  The
    rows and columns which have the same labels are put in the same block.
    One common scenario one needs the block-wise diagonalization is to
    diagonalize the matrix in symmetry adapted basis, in which "labels" is the
    irreps of each basis.

    Args:
        h, s : 2D array
            Complex Hermitian or real symmetric matrix.

    Kwargs:
        labels : list

    Returns:
        w, v.  w is the eigenvalue vector; v is the eigenfunction array.

    Examples:

    >>> from pyscf import lib
    >>> a = numpy.ones((4,4))
    >>> a[0::3,0::3] = 0
    >>> a[1::3,1::3] = 2
    >>> a[2::3,2::3] = 4
    >>> labels = ['a', 'b', 'c', 'a']
    >>> lib.eigh_by_blocks(a, labels)
    (array([ 0.,  0.,  2.,  4.]),
     array([[ 1.,  0.,  0.,  0.],
            [ 0.,  0.,  1.,  0.],
            [ 0.,  0.,  0.,  1.],
            [ 0.,  1.,  0.,  0.]]))
    >>> numpy.linalg.eigh(a)
    (array([ -8.82020545e-01,  -1.81556477e-16,   1.77653793e+00,   5.10548262e+00]),
     array([[  6.40734630e-01,  -7.07106781e-01,   1.68598330e-01,   -2.47050070e-01],
            [ -3.80616542e-01,   9.40505244e-17,   8.19944479e-01,   -4.27577008e-01],
            [ -1.84524565e-01,   9.40505244e-17,  -5.20423152e-01,   -8.33732828e-01],
            [  6.40734630e-01,   7.07106781e-01,   1.68598330e-01,   -2.47050070e-01]]))

    >>> from pyscf import gto, lib, symm
    >>> mol = gto.M(atom='H 0 0 0; H 0 0 1', basis='ccpvdz', symmetry=True)
    >>> c = numpy.hstack(mol.symm_orb)
    >>> vnuc_so = reduce(numpy.dot, (c.T, mol.intor('int1e_nuc_sph'), c))
    >>> orbsym = symm.label_orb_symm(mol, mol.irrep_name, mol.symm_orb, c)
    >>> lib.eigh_by_blocks(vnuc_so, labels=orbsym)
    (array([-4.50766885, -1.80666351, -1.7808565 , -1.7808565 , -1.74189134,
            -0.98998583, -0.98998583, -0.40322226, -0.30242374, -0.07608981]),
     ...)
    '''
    if labels is None:
        return scipy.linalg.eigh(h, s)

    labels = numpy.asarray(labels)
    es = []
    cs = numpy.zeros_like(h)
    if s is None:
        p0 = 0
        for label in set(labels):
            idx = labels == label
            e, c = scipy.linalg.eigh(h[idx][:,idx])
            cs[idx,p0:p0+e.size] = c
            es.append(e)
            p0 = p0 + e.size
    else:
        p0 = 0
        for label in set(labels):
            idx = labels == label
            e, c = scipy.linalg.eigh(h[idx][:,idx], s[idx][:,idx])
            cs[idx,p0:p0+e.size] = c
            es.append(e)
            p0 = p0 + e.size
    es = numpy.hstack(es)
    idx = numpy.argsort(es)
    return es[idx], cs[:,idx]

def _fill_heff_hermitian(heff, xs, ax, xt, axt, dot):
    nrow = len(axt)
    row1 = len(ax)
    row0 = row1 - nrow
    for ip, i in enumerate(range(row0, row1)):
        for jp, j in enumerate(range(row0, i)):
            #heff[i,j] = dot(xt[ip].conj(), axt[jp])
            #heff[j,i] = heff[i,j].conj()
            heff = ops.index_update(heff, ops.index[i,j], dot(xt[ip].conj(), axt[jp]))
            heff = ops.index_update(heff, ops.index[j,i], heff[i,j].conj())
        #heff[i,i] = dot(xt[ip].conj(), axt[ip]).real
        heff = ops.index_update(heff, ops.index[i,i], dot(xt[ip].conj(), axt[ip]).real)

    for i in range(row0):
        axi = np.asarray(ax[i])
        for jp, j in enumerate(range(row0, row1)):
            #heff[j,i] = dot(xt[jp].conj(), axi)
            #heff[i,j] = heff[j,i].conj()
            heff = ops.index_update(heff, ops.index[j,i], dot(xt[jp].conj(), axi))
            heff = ops.index_update(heff, ops.index[i,j], heff[j,i].conj())
        axi = None
    return heff

def _fill_heff(heff, xs, ax, xt, axt, dot):
    nrow = len(axt)
    row1 = len(ax)
    row0 = row1 - nrow
    for ip, i in enumerate(range(row0, row1)):
        for jp, j in enumerate(range(row0, row1)):
            heff[i,j] = dot(xt[ip].conj(), axt[jp])

    for i in range(row0):
        axi = numpy.asarray(ax[i])
        xi = numpy.asarray(xs[i])
        for jp, j in enumerate(range(row0, row1)):
            heff[i,j] = dot(xi.conj(), axt[jp])
            heff[j,i] = dot(xt[jp].conj(), axi)
        axi = xi = None
    return heff

def davidson(aop, x0, precond, tol=1e-12, max_cycle=50, max_space=12,
             lindep=DAVIDSON_LINDEP, max_memory=MAX_MEMORY,
             dot=np.dot, callback=None,
             nroots=1, lessio=False, pick=None, verbose=logger.WARN,
             follow_state=FOLLOW_STATE):
    r'''Davidson diagonalization method to solve  a c = e c.  Ref
    [1] E.R. Davidson, J. Comput. Phys. 17 (1), 87-94 (1975).
    [2] http://people.inf.ethz.ch/arbenz/ewp/Lnotes/chapter11.pdf

    Note: This function has an overhead of memory usage ~4*x0.size*nroots

    Args:
        aop : function(x) => array_like_x
            aop(x) to mimic the matrix vector multiplication :math:`\sum_{j}a_{ij}*x_j`.
            The argument is a 1D array.  The returned value is a 1D array.
        x0 : 1D array or a list of 1D array
            Initial guess.  The initial guess vector(s) are just used as the
            initial subspace bases.  If the subspace is smaller than "nroots",
            eg 10 roots and one initial guess, all eigenvectors are chosen as
            the eigenvectors during the iterations.  The first iteration has
            one eigenvector, the next iteration has two, the third iterastion
            has 4, ..., until the subspace size > nroots.
        precond : diagonal elements of the matrix or  function(dx, e, x0) => array_like_dx
            Preconditioner to generate new trial vector.
            The argument dx is a residual vector ``a*x0-e*x0``; e is the current
            eigenvalue; x0 is the current eigenvector.

    Kwargs:
        tol : float
            Convergence tolerance.
        max_cycle : int
            max number of iterations.
        max_space : int
            space size to hold trial vectors.
        lindep : float
            Linear dependency threshold.  The function is terminated when the
            smallest eigenvalue of the metric of the trial vectors is lower
            than this threshold.
        max_memory : int or float
            Allowed memory in MB.
        dot : function(x, y) => scalar
            Inner product
        callback : function(envs_dict) => None
            callback function takes one dict as the argument which is
            generated by the builtin function :func:`locals`, so that the
            callback function can access all local variables in the current
            envrionment.
        nroots : int
            Number of eigenvalues to be computed.  When nroots > 1, it affects
            the shape of the return value
        lessio : bool
            How to compute a*x0 for current eigenvector x0.  There are two
            ways to compute a*x0.  One is to assemble the existed a*x.  The
            other is to call aop(x0).  The default is the first method which
            needs more IO and less computational cost.  When IO is slow, the
            second method can be considered.
        pick : function(w,v,nroots) => (e[idx], w[:,idx], idx)
            Function to filter eigenvalues and eigenvectors.
        follow_state : bool
            If the solution dramatically changes in two iterations, clean the
            subspace and restart the iteration with the old solution.  It can
            help to improve numerical stability.  Default is False.

    Returns:
        e : float or list of floats
            Eigenvalue.  By default it's one float number.  If :attr:`nroots` > 1, it
            is a list of floats for the lowest :attr:`nroots` eigenvalues.
        c : 1D array or list of 1D arrays
            Eigenvector.  By default it's a 1D array.  If :attr:`nroots` > 1, it
            is a list of arrays for the lowest :attr:`nroots` eigenvectors.

    Examples:

    >>> from pyscf import lib
    >>> a = numpy.random.random((10,10))
    >>> a = a + a.T
    >>> aop = lambda x: numpy.dot(a,x)
    >>> precond = lambda dx, e, x0: dx/(a.diagonal()-e)
    >>> x0 = a[0]
    >>> e, c = lib.davidson(aop, x0, precond)
    '''
    e, x = davidson1(lambda xs: [aop(x) for x in xs],
                     x0, precond, tol, max_cycle, max_space, lindep,
                     max_memory, dot, callback, nroots, lessio, pick, verbose,
                     follow_state)[1:]
    if nroots == 1:
        return e[0], x[0]
    else:
        return e, x

def davidson1(aop, x0, precond, tol=1e-12, max_cycle=50, max_space=12,
              lindep=DAVIDSON_LINDEP, max_memory=MAX_MEMORY,
              dot=np.dot, callback=None,
              nroots=1, lessio=False, pick=None, verbose=logger.WARN,
              follow_state=FOLLOW_STATE, tol_residual=None,
              fill_heff=_fill_heff_hermitian):
    r'''Davidson diagonalization method to solve  a c = e c.  Ref
    [1] E.R. Davidson, J. Comput. Phys. 17 (1), 87-94 (1975).
    [2] http://people.inf.ethz.ch/arbenz/ewp/Lnotes/chapter11.pdf

    Note: This function has an overhead of memory usage ~4*x0.size*nroots

    Args:
        aop : function([x]) => [array_like_x]
            Matrix vector multiplication :math:`y_{ki} = \sum_{j}a_{ij}*x_{jk}`.
        x0 : 1D array or a list of 1D arrays or a function to generate x0 array(s)
            Initial guess.  The initial guess vector(s) are just used as the
            initial subspace bases.  If the subspace is smaller than "nroots",
            eg 10 roots and one initial guess, all eigenvectors are chosen as
            the eigenvectors during the iterations.  The first iteration has
            one eigenvector, the next iteration has two, the third iterastion
            has 4, ..., until the subspace size > nroots.
        precond : diagonal elements of the matrix or  function(dx, e, x0) => array_like_dx
            Preconditioner to generate new trial vector.
            The argument dx is a residual vector ``a*x0-e*x0``; e is the current
            eigenvalue; x0 is the current eigenvector.

    Kwargs:
        tol : float
            Convergence tolerance.
        max_cycle : int
            max number of iterations.
        max_space : int
            space size to hold trial vectors.
        lindep : float
            Linear dependency threshold.  The function is terminated when the
            smallest eigenvalue of the metric of the trial vectors is lower
            than this threshold.
        max_memory : int or float
            Allowed memory in MB.
        dot : function(x, y) => scalar
            Inner product
        callback : function(envs_dict) => None
            callback function takes one dict as the argument which is
            generated by the builtin function :func:`locals`, so that the
            callback function can access all local variables in the current
            envrionment.
        nroots : int
            Number of eigenvalues to be computed.  When nroots > 1, it affects
            the shape of the return value
        lessio : bool
            How to compute a*x0 for current eigenvector x0.  There are two
            ways to compute a*x0.  One is to assemble the existed a*x.  The
            other is to call aop(x0).  The default is the first method which
            needs more IO and less computational cost.  When IO is slow, the
            second method can be considered.
        pick : function(w,v,nroots) => (e[idx], w[:,idx], idx)
            Function to filter eigenvalues and eigenvectors.
        follow_state : bool
            If the solution dramatically changes in two iterations, clean the
            subspace and restart the iteration with the old solution.  It can
            help to improve numerical stability.  Default is False.

    Returns:
        conv : bool
            Converged or not
        e : list of floats
            The lowest :attr:`nroots` eigenvalues.
        c : list of 1D arrays
            The lowest :attr:`nroots` eigenvectors.

    Examples:

    >>> from pyscf import lib
    >>> a = numpy.random.random((10,10))
    >>> a = a + a.T
    >>> aop = lambda xs: [numpy.dot(a,x) for x in xs]
    >>> precond = lambda dx, e, x0: dx/(a.diagonal()-e)
    >>> x0 = a[0]
    >>> e, c = lib.davidson(aop, x0, precond, nroots=2)
    >>> len(e)
    2
    '''
    if isinstance(verbose, logger.Logger):
        log = verbose
    else:
        log = logger.Logger(sys.stdout, verbose)

    if tol_residual is None:
        toloose = numpy.sqrt(tol)
    else:
        toloose = tol_residual
    log.debug1('tol %g  toloose %g', tol, toloose)

    if not callable(precond):
        precond = make_diag_precond(precond)

    if callable(x0):  # lazy initialization to reduce memory footprint
        x0 = x0()
    if getattr(x0, "ndim", None) == 1:
        x0 = [x0]
    #max_cycle = min(max_cycle, x0[0].size)
    max_space = max_space + (nroots-1) * 3
    # max_space*2 for holding ax and xs, nroots*2 for holding axt and xt
    _incore = max_memory*1e6/x0[0].nbytes > max_space*2+nroots*3
    lessio = lessio and not _incore
    log.debug1('max_cycle %d  max_space %d  max_memory %d  incore %s',
               max_cycle, max_space, max_memory, _incore)
    dtype = None
    heff = None
    fresh_start = True
    e = 0
    v = None
    conv = [False] * nroots
    emin = None
    norm_min = 1

    for icyc in range(max_cycle):
        if fresh_start:
            if _incore:
                xs = []
                ax = []
            else:
                xs = _Xlist()
                ax = _Xlist()
            space = 0
# Orthogonalize xt space because the basis of subspace xs must be orthogonal
# but the eigenvectors x0 might not be strictly orthogonal
            xt = None
            x0len = len(x0)
            xt = _qr(x0, dot, lindep)[0]
            if len(xt) != x0len:
                log.warn('QR decomposition removed %d vectors.  The davidson may fail.',
                         x0len - len(xt))
                if callable(pick):
                    log.warn('Check to see if `pick` function %s is providing '
                             'linear dependent vectors', pick.__name__)
                if len(xt) == 0:
                    if icyc == 0:
                        msg = 'Initial guess is empty or zero'
                    else:
                        msg = ('No more linearly independent basis were found. '
                               'Unless loosen the lindep tolerance (current value '
                               f'{lindep}), the diagonalization solver is not able '
                               'to find eigenvectors.')
                    raise LinearDependenceError(msg)
            x0 = None
            max_dx_last = 1e9
            if SORT_EIG_BY_SIMILARITY:
                conv = [False] * nroots
        elif len(xt) > 1:
            xt = _qr(xt, dot, lindep)[0]
            xt = xt[:40]  # 40 trial vectors at most

        axt = aop(xt)
        for k, xi in enumerate(xt):
            xs.append(xt[k])
            ax.append(axt[k])
        rnow = len(xt)
        head, space = space, space+rnow

        if dtype is None:
            try:
                dtype = np.result_type(axt[0], xt[0])
            except IndexError:
<<<<<<< HEAD
                dtype = np.result_type(ax[0].dtype, xs[0].dtype)
=======
                raise LinearDependenceError('No linearly independent basis found '
                                            'by the diagonalization solver.')
>>>>>>> c0c4dbcb
        if heff is None:  # Lazy initilize heff to determine the dtype
            heff = np.empty((max_space+nroots,max_space+nroots), dtype=dtype)
        else:
            heff = np.asarray(heff, dtype=dtype)

        elast = e
        vlast = v
        conv_last = conv

        heff = fill_heff(heff, xs, ax, xt, axt, dot)
        xt = axt = None
        w, v = pyscf_scipy.linalg.eigh(heff[:space,:space])
        if callable(pick):
            w, v, idx = pick(w, v, nroots, locals())
            if len(w) == 0:
                raise RuntimeError(f'Not enough eigenvalues found by {pick}')

        if SORT_EIG_BY_SIMILARITY:
            e, v = _sort_by_similarity(w, v, nroots, conv, vlast, emin)
            if elast.size != e.size:
                de = e
            else:
                de = e - elast
        else:
            e = w[:nroots]
            v = v[:,:nroots]

        x0 = None
        x0 = _gen_x0(v, xs)
        if lessio:
            ax0 = aop(x0)
        else:
            ax0 = _gen_x0(v, ax)

        if SORT_EIG_BY_SIMILARITY:
            dx_norm = [0] * nroots
            xt = [None] * nroots
            for k, ek in enumerate(e):
                if not conv[k]:
                    xt[k] = ax0[k] - ek * x0[k]
                    dx_norm[k] = np.sqrt(dot(xt[k].conj(), xt[k]).real)
                    if abs(de[k]) < tol and dx_norm[k] < toloose:
                        log.debug('root %d converged  |r|= %4.3g  e= %s  max|de|= %4.3g',
                                  k, dx_norm[k], ek, de[k])
                        conv[k] = True
        else:
            elast, conv_last = _sort_elast(elast, conv_last, vlast, v,
                                           fresh_start, log)
            de = e - elast
            dx_norm = []
            xt = []
            conv = [False] * nroots
            for k, ek in enumerate(e):
                xt.append(ax0[k] - ek * x0[k])
                dx_norm.append(np.sqrt(dot(xt[k].conj(), xt[k]).real))
                conv[k] = abs(de[k]) < tol and dx_norm[k] < toloose
                if conv[k] and not conv_last[k]:
                    log.debug('root %d converged  |r|= %4.3g  e= %s  max|de|= %4.3g',
                              k, dx_norm[k], ek, de[k])
        ax0 = None
        max_dx_norm = max(dx_norm)
        ide = np.argmax(abs(de))
        if all(conv):
            log.debug('converged %d %d  |r|= %4.3g  e= %s  max|de|= %4.3g',
                      icyc, space, max_dx_norm, e, de[ide])
            break
        elif (follow_state and max_dx_norm > 1 and
              max_dx_norm/max_dx_last > 3 and space > nroots+2):
            log.debug('davidson %d %d  |r|= %4.3g  e= %s  max|de|= %4.3g  lindep= %4.3g',
                      icyc, space, max_dx_norm, e, de[ide], norm_min)
            log.debug('Large |r| detected, restore to previous x0')
            x0 = _gen_x0(vlast, xs)
            fresh_start = True
            continue

        if SORT_EIG_BY_SIMILARITY:
            if any(conv) and e.dtype == numpy.double:
                emin = min(e)

        # remove subspace linear dependency
        if any(((not conv[k]) and n**2>lindep) for k, n in enumerate(dx_norm)):
            for k, ek in enumerate(e):
                if (not conv[k]) and dx_norm[k]**2 > lindep:
                    xt[k] = precond(xt[k], e[0], x0[k])
                    xt[k] *= 1/np.sqrt(dot(xt[k].conj(), xt[k]).real)
                else:
                    xt[k] = None
        else:
            for k, ek in enumerate(e):
                if dx_norm[k]**2 > lindep:
                    xt[k] = precond(xt[k], e[0], x0[k])
                    xt[k] *= 1/np.sqrt(dot(xt[k].conj(), xt[k]).real)
                else:
                    xt[k] = None
                    log.debug1('Throwing out eigenvector %d with norm=%4.3g', k, dx_norm[k])
        xt = [xi for xi in xt if xi is not None]

        for i in range(space):
            xsi = np.asarray(xs[i])
            #for xi in xt:
            #    xi -= xsi * dot(xsi.conj(), xi)
            for k, xi in enumerate(xt):
                xt[k] = xi - xsi * dot(xsi.conj(), xi)
            xsi = None
        norm_min = 1
        for i,xi in enumerate(xt):
            norm = np.sqrt(dot(xi.conj(), xi).real)
            if norm**2 > lindep:
                xt[i] *= 1/norm
                norm_min = min(norm_min, norm)
            else:
                xt[i] = None
        xt = [xi for xi in xt if xi is not None]
        xi = None
        log.debug('davidson %d %d  |r|= %4.3g  e= %s  max|de|= %4.3g  lindep= %4.3g',
                  icyc, space, max_dx_norm, e, de[ide], norm_min)
        if len(xt) == 0:
            log.debug('Linear dependency in trial subspace. |r| for each state %s',
                      dx_norm)
            conv = [conv[k] or (norm < toloose) for k,norm in enumerate(dx_norm)]
            break

        max_dx_last = max_dx_norm
        fresh_start = space+nroots > max_space

        if callable(callback):
            callback(locals())

    x0 = [x for x in x0]  # nparray -> list

    # Check whether the solver finds enough eigenvectors.
    h_dim = x0[0].size
    if len(x0) < min(h_dim, nroots):
        # Two possible reasons:
        # 1. All the initial guess are the eigenvectors. No more trial vectors
        # can be generated.
        # 2. The initial guess sits in the subspace which is smaller than the
        # required number of roots.
        msg = 'Not enough eigenvectors (len(x0)=%d, nroots=%d)' % (len(x0), nroots)
        warnings.warn(msg)

    return numpy.asarray(conv), e, x0


def make_diag_precond(diag, level_shift=0):
    '''Generate the preconditioner function with the diagonal function.'''
    def precond(dx, e, *args):
        diagd = diag - (e - level_shift)
        diagd[abs(diagd)<1e-8] = 1e-8
        return dx/diagd
    return precond


def eigh(a, *args, **kwargs):
    nroots = kwargs.get('nroots', 1)
    if isinstance(a, numpy.ndarray) and a.ndim == 2:
        e, v = scipy.linalg.eigh(a)
        if nroots == 1:
            return e[0], v[:,0]
        else:
            return e[:nroots], v[:,:nroots].T
    else:
        return davidson(a, *args, **kwargs)
dsyev = eigh


def pick_real_eigs(w, v, nroots, envs):
    '''This function searchs the real eigenvalues or eigenvalues with small
    imaginary component.
    '''
    threshold = 1e-3
    abs_imag = abs(w.imag)
    # Grab `nroots` number of e with small(est) imaginary components
    max_imag_tol = max(threshold, numpy.sort(abs_imag)[min(w.size,nroots)-1])
    real_idx = numpy.where((abs_imag <= max_imag_tol))[0]
    nbelow_thresh = numpy.count_nonzero(abs_imag[real_idx] < threshold)
    if nbelow_thresh < nroots and w.size >= nroots:
        warnings.warn('Only %d eigenvalues (out of %3d requested roots) with imaginary part < %4.3g.\n'
                      % (nbelow_thresh, min(w.size,nroots), threshold))

    # Guess whether the matrix to diagonalize is real or complex
    if envs.get('dtype') == numpy.double:
        w, v, idx = _eigs_cmplx2real(w, v, real_idx, real_eigenvectors=True)
    else:
        w, v, idx = _eigs_cmplx2real(w, v, real_idx, real_eigenvectors=False)
    return w, v, idx

def _eigs_cmplx2real(w, v, real_idx, real_eigenvectors=True):
    '''
    For non-hermitian diagonalization, this function transforms the complex
    eigenvectors to real eigenvectors.

    If the complex eigenvalue has small imaginary part, both the real part
    and the imaginary part of the eigenvector can approximately be used as
    the "real" eigen solutions.

    NOTE: If real_eigenvectors is set to True, this function can only be used
    for real matrix and real eigenvectors. It discards the imaginary part of
    the eigenvectors then returns only the real part of the eigenvectors.
    '''
    idx = real_idx[w[real_idx].real.argsort()]
    w = w[idx]
    v = v[:,idx]

    if real_eigenvectors:
        degen_idx = numpy.where(w.imag != 0)[0]
        if degen_idx.size > 0:
            # Take the imaginary part of the "degenerated" eigenvectors as an
            # independent eigenvector then discard the imaginary part of v
            v[:,degen_idx[1::2]] = v[:,degen_idx[1::2]].imag
        v = v.real
    return w.real, v, idx

def eig(aop, x0, precond, tol=1e-12, max_cycle=50, max_space=12,
        lindep=DAVIDSON_LINDEP, max_memory=MAX_MEMORY,
        dot=numpy.dot, callback=None,
        nroots=1, lessio=False, left=False, pick=pick_real_eigs,
        verbose=logger.WARN, follow_state=FOLLOW_STATE):
    r'''Davidson diagonalization to solve the non-symmetric eigenvalue problem

    Args:
        aop : function([x]) => [array_like_x]
            Matrix vector multiplication :math:`y_{ki} = \sum_{j}a_{ij}*x_{jk}`.
        x0 : 1D array or a list of 1D array
            Initial guess.  The initial guess vector(s) are just used as the
            initial subspace bases.  If the subspace is smaller than "nroots",
            eg 10 roots and one initial guess, all eigenvectors are chosen as
            the eigenvectors during the iterations.  The first iteration has
            one eigenvector, the next iteration has two, the third iterastion
            has 4, ..., until the subspace size > nroots.
        precond : diagonal elements of the matrix or  function(dx, e, x0) => array_like_dx
            Preconditioner to generate new trial vector.
            The argument dx is a residual vector ``a*x0-e*x0``; e is the current
            eigenvalue; x0 is the current eigenvector.

    Kwargs:
        tol : float
            Convergence tolerance.
        max_cycle : int
            max number of iterations.
        max_space : int
            space size to hold trial vectors.
        lindep : float
            Linear dependency threshold.  The function is terminated when the
            smallest eigenvalue of the metric of the trial vectors is lower
            than this threshold.
        max_memory : int or float
            Allowed memory in MB.
        dot : function(x, y) => scalar
            Inner product
        callback : function(envs_dict) => None
            callback function takes one dict as the argument which is
            generated by the builtin function :func:`locals`, so that the
            callback function can access all local variables in the current
            envrionment.
        nroots : int
            Number of eigenvalues to be computed.  When nroots > 1, it affects
            the shape of the return value
        lessio : bool
            How to compute a*x0 for current eigenvector x0.  There are two
            ways to compute a*x0.  One is to assemble the existed a*x.  The
            other is to call aop(x0).  The default is the first method which
            needs more IO and less computational cost.  When IO is slow, the
            second method can be considered.
        left : bool
            Whether to calculate and return left eigenvectors.  Default is False.
        pick : function(w,v,nroots) => (e[idx], w[:,idx], idx)
            Function to filter eigenvalues and eigenvectors.
        follow_state : bool
            If the solution dramatically changes in two iterations, clean the
            subspace and restart the iteration with the old solution.  It can
            help to improve numerical stability.  Default is False.

    Returns:
        conv : bool
            Converged or not
        e : list of eigenvalues
            The eigenvalues can be sorted real or complex, depending on the
            return value of ``pick`` function.
        vl : list of 1D arrays
            Left eigenvectors. Only returned if ``left=True``.
        c : list of 1D arrays
            Right eigenvectors.

    Examples:

    >>> from pyscf import lib
    >>> a = numpy.random.random((10,10))
    >>> a = a
    >>> aop = lambda xs: [numpy.dot(a,x) for x in xs]
    >>> precond = lambda dx, e, x0: dx/(a.diagonal()-e)
    >>> x0 = a[0]
    >>> e, vl, vr = lib.davidson(aop, x0, precond, nroots=2, left=True)
    >>> len(e)
    2
    '''
    res = davidson_nosym1(lambda xs: [aop(x) for x in xs],
                          x0, precond, tol, max_cycle, max_space, lindep,
                          max_memory, dot, callback, nroots, lessio,
                          left, pick, verbose, follow_state)
    if left:
        e, vl, vr = res[1:]
        if nroots == 1:
            return e[0], vl[0], vr[0]
        else:
            return e, vl, vr
    else:
        e, x = res[1:]
        if nroots == 1:
            return e[0], x[0]
        else:
            return e, x
davidson_nosym = eig

def davidson_nosym1(aop, x0, precond, tol=1e-12, max_cycle=50, max_space=12,
                    lindep=DAVIDSON_LINDEP, max_memory=MAX_MEMORY,
                    dot=numpy.dot, callback=None,
                    nroots=1, lessio=False, left=False, pick=pick_real_eigs,
                    verbose=logger.WARN, follow_state=FOLLOW_STATE,
                    tol_residual=None, fill_heff=_fill_heff):
    if isinstance(verbose, logger.Logger):
        log = verbose
    else:
        log = logger.Logger(sys.stdout, verbose)

    if tol_residual is None:
        toloose = numpy.sqrt(tol)
    else:
        toloose = tol_residual
    log.debug1('tol %g  toloose %g', tol, toloose)

    if not callable(precond):
        precond = make_diag_precond(precond)

    if callable(x0):
        x0 = x0()
    if getattr(x0, "ndim", None) == 1:
        x0 = [x0]
    #max_cycle = min(max_cycle, x0[0].size)
    max_space = max_space + (nroots-1) * 4
    # max_space*2 for holding ax and xs, nroots*2 for holding axt and xt
    _incore = max_memory*1e6/x0[0].nbytes > max_space*2+nroots*3
    lessio = lessio and not _incore
    log.debug1('max_cycle %d  max_space %d  max_memory %d  incore %s',
               max_cycle, max_space, max_memory, _incore)
    dtype = None
    heff = None
    fresh_start = True
    e = 0
    v = None
    conv = [False] * nroots
    emin = None
    norm_min = 1

    for icyc in range(max_cycle):
        if fresh_start:
            if _incore:
                xs = []
                ax = []
            else:
                xs = _Xlist()
                ax = _Xlist()
            space = 0
# Orthogonalize xt space because the basis of subspace xs must be orthogonal
# but the eigenvectors x0 might not be strictly orthogonal
            xt = None
            x0len = len(x0)
            xt, x0 = _qr(x0, dot, lindep)[0], None
            if len(xt) != x0len:
                log.warn('QR decomposition removed %d vectors.  The davidson may fail.'
                         'Check to see if `pick` function :%s: is providing linear dependent '
                         'vectors' % (x0len - len(xt), pick.__name__))
            max_dx_last = 1e9
            if SORT_EIG_BY_SIMILARITY:
                conv = [False] * nroots
        elif len(xt) > 1:
            xt = _qr(xt, dot, lindep)[0]
            xt = xt[:40]  # 40 trial vectors at most

        axt = aop(xt)
        for k, xi in enumerate(xt):
            xs.append(xt[k])
            ax.append(axt[k])
        rnow = len(xt)
        head, space = space, space+rnow

        if dtype is None:
            try:
                dtype = numpy.result_type(axt[0], xt[0])
            except IndexError:
                dtype = numpy.result_type(ax[0].dtype, xs[0].dtype)
        if heff is None:  # Lazy initilize heff to determine the dtype
            heff = numpy.empty((max_space+nroots,max_space+nroots), dtype=dtype)
        else:
            heff = numpy.asarray(heff, dtype=dtype)

        elast = e
        vlast = v
        conv_last = conv

        fill_heff(heff, xs, ax, xt, axt, dot)
        xt = axt = None
        w, v = scipy.linalg.eig(heff[:space,:space])
        if callable(pick):
            w, v, idx = pick(w, v, nroots, locals())
            if len(w) == 0:
                raise RuntimeError(f'Not enough eigenvalues found by {pick}')

        if SORT_EIG_BY_SIMILARITY:
            e, v = _sort_by_similarity(w, v, nroots, conv, vlast, emin,
                                       heff[:space,:space])
            if e.size != elast.size:
                de = e
            else:
                de = e - elast
        else:
            e = w[:nroots]
            v = v[:,:nroots]

        x0 = _gen_x0(v, xs)
        if lessio:
            ax0 = aop(x0)
        else:
            ax0 = _gen_x0(v, ax)

        if SORT_EIG_BY_SIMILARITY:
            dx_norm = [0] * nroots
            xt = [None] * nroots
            for k, ek in enumerate(e):
                if not conv[k]:
                    xt[k] = ax0[k] - ek * x0[k]
                    dx_norm[k] = numpy.sqrt(dot(xt[k].conj(), xt[k]).real)
                    if abs(de[k]) < tol and dx_norm[k] < toloose:
                        log.debug('root %d converged  |r|= %4.3g  e= %s  max|de|= %4.3g',
                                  k, dx_norm[k], ek, de[k])
                        conv[k] = True
        else:
            elast, conv_last = _sort_elast(elast, conv_last, vlast, v,
                                           fresh_start, log)
            de = e - elast
            dx_norm = []
            xt = []
            for k, ek in enumerate(e):
                xt.append(ax0[k] - ek * x0[k])
                dx_norm.append(numpy.sqrt(dot(xt[k].conj(), xt[k]).real))
                if not conv_last[k] and abs(de[k]) < tol and dx_norm[k] < toloose:
                    log.debug('root %d converged  |r|= %4.3g  e= %s  max|de|= %4.3g',
                              k, dx_norm[k], ek, de[k])
            dx_norm = numpy.asarray(dx_norm)
            conv = (abs(de) < tol) & (dx_norm < toloose)
        ax0 = None
        max_dx_norm = max(dx_norm)
        ide = numpy.argmax(abs(de))
        if all(conv):
            log.debug('converged %d %d  |r|= %4.3g  e= %s  max|de|= %4.3g',
                      icyc, space, max_dx_norm, e, de[ide])
            break
        elif (follow_state and max_dx_norm > 1 and
              max_dx_norm/max_dx_last > 3 and space > nroots+4):
            log.debug('davidson %d %d  |r|= %4.3g  e= %s  max|de|= %4.3g  lindep= %4.3g',
                      icyc, space, max_dx_norm, e, de[ide], norm_min)
            log.debug('Large |r| detected, restore to previous x0')
            x0 = _gen_x0(vlast, xs)
            fresh_start = True
            continue

        if SORT_EIG_BY_SIMILARITY:
            if any(conv) and e.dtype == numpy.double:
                emin = min(e)

        # remove subspace linear dependency
        if any(((not conv[k]) and n**2>lindep) for k, n in enumerate(dx_norm)):
            for k, ek in enumerate(e):
                if (not conv[k]) and dx_norm[k]**2 > lindep:
                    xt[k] = precond(xt[k], e[0], x0[k])
                    xt[k] *= 1/numpy.sqrt(dot(xt[k].conj(), xt[k]).real)
                else:
                    xt[k] = None
                    log.debug1('Throwing out eigenvector %d with norm=%4.3g', k, dx_norm[k])
        else:
            for k, ek in enumerate(e):
                if dx_norm[k]**2 > lindep:
                    xt[k] = precond(xt[k], e[0], x0[k])
                    xt[k] *= 1/numpy.sqrt(dot(xt[k].conj(), xt[k]).real)
                else:
                    xt[k] = None
        xt = [xi for xi in xt if xi is not None]

        for i in range(space):
            xsi = numpy.asarray(xs[i])
            for k, xi in enumerate(xt):
                xt[k] = xi - xsi * dot(xsi.conj(), xi)
            xsi = None
        norm_min = 1
        for i,xi in enumerate(xt):
            norm = numpy.sqrt(dot(xi.conj(), xi).real)
            if norm**2 > lindep:
                xt[i] *= 1/norm
                norm_min = min(norm_min, norm)
            else:
                xt[i] = None
        xt = [xi for xi in xt if xi is not None]
        xi = None
        log.debug('davidson %d %d  |r|= %4.3g  e= %s  max|de|= %4.3g  lindep= %4.3g',
                  icyc, space, max_dx_norm, e, de[ide], norm_min)
        if len(xt) == 0:
            log.debug('Linear dependency in trial subspace. |r| for each state %s',
                      dx_norm)
            conv = [conv[k] or (norm < toloose) for k,norm in enumerate(dx_norm)]
            break

        max_dx_last = max_dx_norm
        fresh_start = space+nroots > max_space

        if callable(callback):
            callback(locals())

    xnorm = numpy.array([numpy_helper.norm(x) for x in x0])
    enorm = xnorm < 1e-6
    if numpy.any(enorm):
        warnings.warn("{:d} davidson root{_s}: {} {_has} very small norm{_s}: {}".format(
            enorm.sum(),
            ", ".join("#{:d}".format(i) for i in numpy.argwhere(enorm)[:, 0]),
            ", ".join("{:.3e}".format(i) for i in xnorm[enorm]),
            _s='s' if enorm.sum() > 1 else "",
            _has="have" if enorm.sum() > 1 else "has a",
        ))

    if left:
        warnings.warn('Left eigenvectors from subspace diagonalization method may not be converged')
        w, vl, v = scipy.linalg.eig(heff[:space,:space], left=True)
        e, v, idx = pick(w, v, nroots, locals())
        if len(e) == 0:
            raise RuntimeError(f'Not enough eigenvalues found by {pick}')
        xl = _gen_x0(vl[:,idx[:nroots]].conj(), xs)
        x0 = _gen_x0(v[:,:nroots], xs)
        xl = [x for x in xl]  # nparray -> list
        x0 = [x for x in x0]  # nparray -> list
        return numpy.asarray(conv), e[:nroots], xl, x0
    else:
        x0 = [x for x in x0]  # nparray -> list
        return numpy.asarray(conv), e, x0

def dgeev(abop, x0, precond, type=1, tol=1e-12, max_cycle=50, max_space=12,
          lindep=DAVIDSON_LINDEP, max_memory=MAX_MEMORY,
          dot=numpy.dot, callback=None,
          nroots=1, lessio=False, verbose=logger.WARN):
    '''Davidson diagonalization method to solve  A c = e B c.

    Args:
        abop : function(x) => (array_like_x, array_like_x)
            abop applies two matrix vector multiplications and returns tuple (Ax, Bx)
        x0 : 1D array
            Initial guess
        precond : diagonal elements of the matrix or  function(dx, e, x0) => array_like_dx
            Preconditioner to generate new trial vector.
            The argument dx is a residual vector ``a*x0-e*x0``; e is the current
            eigenvalue; x0 is the current eigenvector.

    Kwargs:
        tol : float
            Convergence tolerance.
        max_cycle : int
            max number of iterations.
        max_space : int
            space size to hold trial vectors.
        lindep : float
            Linear dependency threshold.  The function is terminated when the
            smallest eigenvalue of the metric of the trial vectors is lower
            than this threshold.
        max_memory : int or float
            Allowed memory in MB.
        dot : function(x, y) => scalar
            Inner product
        callback : function(envs_dict) => None
            callback function takes one dict as the argument which is
            generated by the builtin function :func:`locals`, so that the
            callback function can access all local variables in the current
            envrionment.
        nroots : int
            Number of eigenvalues to be computed.  When nroots > 1, it affects
            the shape of the return value
        lessio : bool
            How to compute a*x0 for current eigenvector x0.  There are two
            ways to compute a*x0.  One is to assemble the existed a*x.  The
            other is to call aop(x0).  The default is the first method which
            needs more IO and less computational cost.  When IO is slow, the
            second method can be considered.

    Returns:
        e : list of floats
            The lowest :attr:`nroots` eigenvalues.
        c : list of 1D arrays
            The lowest :attr:`nroots` eigenvectors.
    '''
    def map_abop(xs):
        ab = [abop(x) for x in xs]
        alst = [x[0] for x in ab]
        blst = [x[1] for x in ab]
        return alst, blst
    e, x = dgeev1(map_abop, x0, precond, type, tol, max_cycle, max_space, lindep,
                  max_memory, dot, callback, nroots, lessio, verbose)[1:]
    if nroots == 1:
        return e[0], x[0]
    else:
        return e, x

def dgeev1(abop, x0, precond, type=1, tol=1e-12, max_cycle=50, max_space=12,
           lindep=DAVIDSON_LINDEP, max_memory=MAX_MEMORY,
           dot=numpy.dot, callback=None,
           nroots=1, lessio=False, verbose=logger.WARN, tol_residual=None):
    '''Davidson diagonalization method to solve  A c = e B c.

    Args:
        abop : function([x]) => ([array_like_x], [array_like_x])
            abop applies two matrix vector multiplications and returns tuple (Ax, Bx)
        x0 : 1D array
            Initial guess
        precond : diagonal elements of the matrix or  function(dx, e, x0) => array_like_dx
            Preconditioner to generate new trial vector.
            The argument dx is a residual vector ``a*x0-e*x0``; e is the current
            eigenvalue; x0 is the current eigenvector.

    Kwargs:
        tol : float
            Convergence tolerance.
        max_cycle : int
            max number of iterations.
        max_space : int
            space size to hold trial vectors.
        lindep : float
            Linear dependency threshold.  The function is terminated when the
            smallest eigenvalue of the metric of the trial vectors is lower
            than this threshold.
        max_memory : int or float
            Allowed memory in MB.
        dot : function(x, y) => scalar
            Inner product
        callback : function(envs_dict) => None
            callback function takes one dict as the argument which is
            generated by the builtin function :func:`locals`, so that the
            callback function can access all local variables in the current
            envrionment.
        nroots : int
            Number of eigenvalues to be computed.  When nroots > 1, it affects
            the shape of the return value
        lessio : bool
            How to compute a*x0 for current eigenvector x0.  There are two
            ways to compute a*x0.  One is to assemble the existed a*x.  The
            other is to call aop(x0).  The default is the first method which
            needs more IO and less computational cost.  When IO is slow, the
            second method can be considered.

    Returns:
        conv : bool
            Converged or not
        e : list of floats
            The lowest :attr:`nroots` eigenvalues.
        c : list of 1D arrays
            The lowest :attr:`nroots` eigenvectors.
    '''
    if isinstance(verbose, logger.Logger):
        log = verbose
    else:
        log = logger.Logger(sys.stdout, verbose)

    if tol_residual is None:
        toloose = numpy.sqrt(tol) * 1e-2
    else:
        toloose = tol_residual

    if not callable(precond):
        precond = make_diag_precond(precond)

    if isinstance(x0, numpy.ndarray) and x0.ndim == 1:
        x0 = [x0]
    #max_cycle = min(max_cycle, x0[0].size)
    max_space = max_space + (nroots-1) * 3
    # max_space*3 for holding ax, bx and xs, nroots*3 for holding axt, bxt and xt
    _incore = max_memory*1e6/x0[0].nbytes > max_space*3+nroots*3
    lessio = lessio and not _incore
    heff = numpy.empty((max_space,max_space), dtype=x0[0].dtype)
    seff = numpy.empty((max_space,max_space), dtype=x0[0].dtype)
    fresh_start = True
    conv = False

    for icyc in range(max_cycle):
        if fresh_start:
            if _incore:
                xs = []
                ax = []
                bx = []
            else:
                xs = _Xlist()
                ax = _Xlist()
                bx = _Xlist()
            space = 0
# Orthogonalize xt space because the basis of subspace xs must be orthogonal
# but the eigenvectors x0 are very likely non-orthogonal when A is non-Hermitian.
            xt, x0 = _qr(x0, dot, lindep)[0], None
            e = numpy.zeros(nroots)
            fresh_start = False
        elif len(xt) > 1:
            xt = _qr(xt, dot, lindep)[0]
            xt = xt[:40]  # 40 trial vectors at most

        axt, bxt = abop(xt)
        if type > 1:
            axt = abop(bxt)[0]
        for k, xi in enumerate(xt):
            xs.append(xt[k])
            ax.append(axt[k])
            bx.append(bxt[k])
        rnow = len(xt)
        head, space = space, space+rnow

        if type == 1:
            for i in range(space):
                if head <= i < head+rnow:
                    for k in range(i-head+1):
                        heff[head+k,i] = dot(xt[k].conj(), axt[i-head])
                        heff[i,head+k] = heff[head+k,i].conj()
                        seff[head+k,i] = dot(xt[k].conj(), bxt[i-head])
                        seff[i,head+k] = seff[head+k,i].conj()
                else:
                    axi = numpy.asarray(ax[i])
                    bxi = numpy.asarray(bx[i])
                    for k in range(rnow):
                        heff[head+k,i] = dot(xt[k].conj(), axi)
                        heff[i,head+k] = heff[head+k,i].conj()
                        seff[head+k,i] = dot(xt[k].conj(), bxi)
                        seff[i,head+k] = seff[head+k,i].conj()
                axi = bxi = None
        else:
            for i in range(space):
                if head <= i < head+rnow:
                    for k in range(i-head+1):
                        heff[head+k,i] = dot(bxt[k].conj(), axt[i-head])
                        heff[i,head+k] = heff[head+k,i].conj()
                        seff[head+k,i] = dot(xt[k].conj(), bxt[i-head])
                        seff[i,head+k] = seff[head+k,i].conj()
                else:
                    axi = numpy.asarray(ax[i])
                    bxi = numpy.asarray(bx[i])
                    for k in range(rnow):
                        heff[head+k,i] = dot(bxt[k].conj(), axi)
                        heff[i,head+k] = heff[head+k,i].conj()
                        seff[head+k,i] = dot(xt[k].conj(), bxi)
                        seff[i,head+k] = seff[head+k,i].conj()
                axi = bxi = None

        w, v = scipy.linalg.eigh(heff[:space,:space], seff[:space,:space])
        if space < nroots or e.size != nroots:
            de = w[:nroots]
        else:
            de = w[:nroots] - e
        e = w[:nroots]

        x0 = _gen_x0(v[:,:nroots], xs)
        if lessio:
            ax0, bx0 = abop(x0)
            if type > 1:
                ax0 = abop(bx0)[0]
        else:
            ax0 = _gen_x0(v[:,:nroots], ax)
            bx0 = _gen_x0(v[:,:nroots], bx)

        ide = numpy.argmax(abs(de))
        if abs(de[ide]) < tol:
            log.debug('converged %d %d  e= %s  max|de|= %4.3g',
                      icyc, space, e, de[ide])
            conv = True
            break

        dx_norm = []
        xt = []
        for k, ek in enumerate(e):
            if type == 1:
                dxtmp = ax0[k] - ek * bx0[k]
            else:
                dxtmp = ax0[k] - ek * x0[k]
            xt.append(dxtmp)
            dx_norm.append(numpy_helper.norm(dxtmp))
        ax0 = bx0 = None

        if max(dx_norm) < toloose:
            log.debug('converged %d %d  |r|= %4.3g  e= %s  max|de|= %4.3g',
                      icyc, space, max(dx_norm), e, de[ide])
            conv = True
            break

        # remove subspace linear dependency
        for k, ek in enumerate(e):
            if dx_norm[k] > toloose:
                xt[k] = precond(xt[k], e[0], x0[k])
                xt[k] *= 1/numpy_helper.norm(xt[k])
            else:
                xt[k] = None
        xt = [xi for xi in xt if xi is not None]
        for i in range(space):
            xsi = numpy.asarray(xs[i])
            for xi in xt:
                xi -= xsi * numpy.dot(xi, xsi)
            xsi = None
        norm_min = 1
        for i,xi in enumerate(xt):
            norm = numpy_helper.norm(xi)
            if norm > toloose:
                xt[i] *= 1/norm
                norm_min = min(norm_min, norm)
            else:
                xt[i] = None
        xt = [xi for xi in xt if xi is not None]
        log.debug('davidson %d %d  |r|= %4.3g  e= %s  max|de|= %4.3g  lindep= %4.3g',
                  icyc, space, max(dx_norm), e, de[ide], norm)
        if len(xt) == 0:
            log.debug('Linear dependency in trial subspace. |r| for each state %s',
                      dx_norm)
            conv = all(norm < toloose for norm in dx_norm)
            break

        fresh_start = fresh_start or (space+len(xt) > max_space)

        if callable(callback):
            callback(locals())

    if type == 3:
        for k in range(nroots):
            x0[k] = abop(x0[k])[1]

    x0 = [x for x in x0]  # nparray -> list
    return conv, e, x0


# TODO: new solver with Arnoldi iteration
# The current implementation fails in polarizability. see
# https://github.com/pyscf/pyscf/issues/507
def krylov(aop, b, x0=None, tol=1e-10, max_cycle=30, dot=numpy.dot,
           lindep=DSOLVE_LINDEP, callback=None, hermi=False,
           max_memory=MAX_MEMORY, verbose=logger.WARN):
    r'''Krylov subspace method to solve  (1+a) x = b.  Ref:
    J. A. Pople et al, Int. J.  Quantum. Chem.  Symp. 13, 225 (1979).

    Args:
        aop : function(x) => array_like_x
            aop(x) to mimic the matrix vector multiplication :math:`\sum_{j}a_{ij} x_j`.
            The argument is a 1D array.  The returned value is a 1D array.
        b : a vector or a list of vectors

    Kwargs:
        x0 : 1D array
            Initial guess
        tol : float
            Tolerance to terminate the operation aop(x).
        max_cycle : int
            max number of iterations.
        lindep : float
            Linear dependency threshold.  The function is terminated when the
            smallest eigenvalue of the metric of the trial vectors is lower
            than this threshold.
        dot : function(x, y) => scalar
            Inner product
        callback : function(envs_dict) => None
            callback function takes one dict as the argument which is
            generated by the builtin function :func:`locals`, so that the
            callback function can access all local variables in the current
            envrionment.

    Returns:
        x : ndarray like b

    Examples:

    >>> from pyscf import lib
    >>> a = numpy.random.random((10,10)) * 1e-2
    >>> b = numpy.random.random(10)
    >>> aop = lambda x: numpy.dot(a,x)
    >>> x = lib.krylov(aop, b)
    >>> numpy.allclose(numpy.dot(a,x)+x, b)
    True
    '''
    if isinstance(aop, numpy.ndarray) and aop.ndim == 2:
        return numpy.linalg.solve(aop+numpy.eye(aop.shape[0]), b)

    if isinstance(verbose, logger.Logger):
        log = verbose
    else:
        log = logger.Logger(sys.stdout, verbose)

    if not (isinstance(b, numpy.ndarray) and b.ndim == 1):
        b = numpy.asarray(b)

    if x0 is None:
        x1 = b
    else:
        b = b - (x0 + aop(x0))
        x1 = b
    if x1.ndim == 1:
        x1 = x1.reshape(1, x1.size)
    nroots, ndim = x1.shape

    # Not exactly QR, vectors are orthogonal but not normalized
    x1, rmat = _qr(x1, dot, lindep)
    for i in range(len(x1)):
        x1[i] *= rmat[i,i]

    innerprod = [dot(xi.conj(), xi).real for xi in x1]
    if innerprod:
        max_innerprod = max(innerprod)
    else:
        max_innerprod = 0
    if max_innerprod < lindep or max_innerprod < tol**2:
        if x0 is None:
            return numpy.zeros_like(b)
        else:
            return x0

    _incore = max_memory*1e6/b.nbytes > 14
    log.debug1('max_memory %d  incore %s', max_memory, _incore)
    if _incore:
        xs = []
        ax = []
    else:
        xs = _Xlist()
        ax = _Xlist()

    max_cycle = min(max_cycle, ndim)
    for cycle in range(max_cycle):
        axt = aop(x1)
        if axt.ndim == 1:
            axt = axt.reshape(1,ndim)
        xs.extend(x1)
        ax.extend(axt)
        if callable(callback):
            callback(cycle, xs, ax)

        x1 = axt.copy()
        for i in range(len(xs)):
            xsi = numpy.asarray(xs[i])
            for j, axj in enumerate(axt):
                x1[j] -= xsi * (dot(xsi.conj(), axj) / innerprod[i])
        axt = None

        max_innerprod = 0
        idx = []
        for i, xi in enumerate(x1):
            innerprod1 = dot(xi.conj(), xi).real
            max_innerprod = max(max_innerprod, innerprod1)
            if innerprod1 > lindep and innerprod1 > tol**2:
                idx.append(i)
                innerprod.append(innerprod1)
        log.debug('krylov cycle %d  r = %g', cycle, max_innerprod**.5)
        if max_innerprod < lindep or max_innerprod < tol**2:
            break

        x1 = x1[idx]

    nd = cycle + 1
    h = numpy.empty((nd,nd), dtype=x1.dtype)

    for i in range(nd):
        xi = numpy.asarray(xs[i])
        if hermi:
            for j in range(i+1):
                h[i,j] = dot(xi.conj(), ax[j])
                h[j,i] = h[i,j].conj()
        else:
            for j in range(nd):
                h[i,j] = dot(xi.conj(), ax[j])
        xi = None

    # Add the contribution of I in (1+a)
    for i in range(nd):
        h[i,i] += innerprod[i]

    g = numpy.zeros((nd,nroots), dtype=x1.dtype)
    if b.ndim == 1:
        g[0] = innerprod[0]
    else:
        # Restore the first nroots vectors, which are array b or b-(1+a)x0
        for i in range(min(nd, nroots)):
            xsi = numpy.asarray(xs[i])
            for j in range(nroots):
                g[i,j] = dot(xsi.conj(), b[j])

    c = numpy.linalg.solve(h, g)
    x = _gen_x0(c, xs)
    if b.ndim == 1:
        x = x[0]

    if x0 is not None:
        x += x0
    return x


def dsolve(aop, b, precond, tol=1e-12, max_cycle=30, dot=numpy.dot,
           lindep=DSOLVE_LINDEP, verbose=0, tol_residual=None):
    '''Davidson iteration to solve linear equation.  It works bad.
    '''

    if tol_residual is None:
        toloose = numpy.sqrt(tol)
    else:
        toloose = tol_residual

    assert callable(precond)

    xs = [precond(b)]
    ax = [aop(xs[-1])]

    dtype = numpy.result_type(ax[0], xs[0])
    aeff = numpy.zeros((max_cycle,max_cycle), dtype=dtype)
    beff = numpy.zeros((max_cycle), dtype=dtype)
    for istep in range(max_cycle):
        beff[istep] = dot(xs[istep], b)
        for i in range(istep+1):
            aeff[istep,i] = dot(xs[istep], ax[i])
            aeff[i,istep] = dot(xs[i], ax[istep])

        v = scipy.linalg.solve(aeff[:istep+1,:istep+1], beff[:istep+1])
        xtrial = dot(v, xs)
        dx = b - dot(v, ax)
        rr = numpy_helper.norm(dx)
        if verbose:
            print('davidson', istep, rr)
        if rr < toloose:
            break
        xs.append(precond(dx))
        ax.append(aop(xs[-1]))

    if verbose:
        print(istep)

    return xtrial


def cho_solve(a, b, strict_sym_pos=True):
    '''Solve ax = b, where a is a positive definite hermitian matrix

    Kwargs:
        strict_sym_pos (bool) : Whether to impose the strict positive definition
            on matrix a
    '''
    try:
        return scipy.linalg.solve(a, b, sym_pos=True)
    except numpy.linalg.LinAlgError:
        if strict_sym_pos:
            raise
        else:
            fname, lineno = inspect.stack()[1][1:3]
            warnings.warn('%s:%s: matrix a is not strictly postive definite' %
                          (fname, lineno))
            return scipy.linalg.solve(a, b)


def _qr(xs, dot, lindep=1e-14):
    '''QR decomposition for a list of vectors (for linearly independent vectors only).
    xs = (r.T).dot(qs)
    '''
    nvec = len(xs)
    dtype = xs[0].dtype
    qs = np.empty((nvec,xs[0].size), dtype=dtype)
    #rmat = np.empty((nvec,nvec), order='F', dtype=dtype)
    rmat = np.empty((nvec,nvec), dtype=dtype)

    nv = 0
    for i in range(nvec):
        xi = np.array(xs[i], copy=True)
        #rmat[:,nv] = 0
        #rmat[nv,nv] = 1
        rmat = ops.index_update(rmat, ops.index[:,nv], 0)
        rmat = ops.index_update(rmat, ops.index[nv,nv], 1)
        for j in range(nv):
            prod = dot(qs[j].conj(), xi)
            xi -= qs[j] * prod
            #rmat[:,nv] -= rmat[:,j] * prod
            rmat = ops.index_add(rmat, ops.index[:,nv], -rmat[:,j] * prod)
        innerprod = dot(xi.conj(), xi).real
        norm = np.sqrt(innerprod)
        if innerprod > lindep:
            #qs[nv] = xi/norm
            qs = ops.index_update(qs, ops.index[nv], xi/norm)
            #rmat[:nv+1,nv] /= norm
            rmat = ops.index_mul(rmat, ops.index[:nv+1,nv], 1./norm)
            nv += 1
    return qs[:nv], np.linalg.inv(rmat[:nv,:nv])

def _gen_x0(v, xs):
    space, nroots = v.shape
    x0 = np.einsum('c,x->cx', v[space-1], np.asarray(xs[space-1]))
    for i in reversed(range(space-1)):
        xsi = np.asarray(xs[i])
        for k in range(nroots):
            #x0[k] += v[i,k] * xsi
            x0 = ops.index_add(x0, ops.index[k], v[i,k] * xsi)
    return x0

def _sort_by_similarity(w, v, nroots, conv, vlast, emin=None, heff=None):
    if not any(conv) or vlast is None:
        return w[:nroots], v[:,:nroots]

    head, nroots = vlast.shape
    conv = numpy.asarray(conv[:nroots])
    ovlp = vlast[:,conv].T.conj().dot(v[:head])
    ovlp = numpy.einsum('ij,ij->j', ovlp, ovlp)
    nconv = numpy.count_nonzero(conv)
    nleft = nroots - nconv
    idx = ovlp.argsort()
    sorted_idx = numpy.zeros(nroots, dtype=int)
    sorted_idx[conv] = numpy.sort(idx[-nconv:])
    sorted_idx[~conv] = numpy.sort(idx[:-nconv])[:nleft]

    e = w[sorted_idx]
    c = v[:,sorted_idx]
    return e, c

def _sort_elast(elast, conv_last, vlast, v, fresh_start, log):
    '''
    Eigenstates may be flipped during the Davidson iterations.  Reorder the
    eigenvalues of last iteration to make them comparable to the eigenvalues
    of the current iterations.
    '''
    if fresh_start:
        return elast, conv_last
    head, nroots = vlast.shape
    ovlp = abs(np.dot(v[:head].conj().T, vlast))
    idx = np.argmax(ovlp, axis=1)

    if log.verbose >= logger.DEBUG:
        ordering_diff = (idx != numpy.arange(len(idx)))
        if numpy.any(ordering_diff):
            log.debug('Old state -> New state')
            for i in numpy.where(ordering_diff)[0]:
                log.debug('  %3d     ->   %3d ', idx[i], i)

    return np.asarray([elast[i] for i in idx]), [conv_last[i] for i in idx]


class LinearDependenceError(RuntimeError):
    pass


class _Xlist(list):
    def __init__(self):
        self.scr_h5 = misc.H5TmpFile()
        self.index = []

    def __getitem__(self, n):
        key = self.index[n]
        return self.scr_h5[str(key)]

    def append(self, x):
        length = len(self.index)
        key = length + 1
        index_set = set(self.index)
        if key in index_set:
            key = set(range(length)).difference(index_set).pop()
        self.index.append(key)

        self.scr_h5[str(key)] = x
        self.scr_h5.flush()

    def extend(self, x):
        for xi in x:
            self.append(xi)

    def __setitem__(self, n, x):
        key = self.index[n]
        self.scr_h5[str(key)][:] = x
        self.scr_h5.flush()

    def __len__(self):
        return len(self.index)

    def pop(self, index):
        key = self.index.pop(index)
        del (self.scr_h5[str(key)])

del (SAFE_EIGH_LINDEP, DAVIDSON_LINDEP, DSOLVE_LINDEP, MAX_MEMORY)


if __name__ == '__main__':
    a = numpy.random.random((9,5))+numpy.random.random((9,5))*1j
    q, r = _qr(a.T, numpy.dot)
    print(abs(r.T.dot(q)-a.T).max())

    numpy.random.seed(12)
    n = 1000
    #a = numpy.random.random((n,n))
    a = numpy.arange(n*n).reshape(n,n)
    a = numpy.sin(numpy.sin(a)) + a*1e-3j
    a = a + a.T.conj() + numpy.diag(numpy.random.random(n))*10

    e,u = scipy.linalg.eigh(a)
    #a = numpy.dot(u[:,:15]*e[:15], u[:,:15].T)
    print(e[0], u[0,0])

    def aop(x):
        return numpy.dot(a, x)

    def precond(r, e0, x0):
        idx = numpy.argwhere(abs(x0)>.1).ravel()
        #idx = numpy.arange(20)
        m = idx.size
        if m > 2:
            h0 = a[idx][:,idx] - numpy.eye(m)*e0
            h0x0 = x0 / (a.diagonal() - e0)
            h0x0[idx] = numpy.linalg.solve(h0, h0x0[idx])
            h0r = r / (a.diagonal() - e0)
            h0r[idx] = numpy.linalg.solve(h0, r[idx])
            e1 = numpy.dot(x0, h0r) / numpy.dot(x0, h0x0)
            x1 = (r - e1*x0) / (a.diagonal() - e0)
            x1[idx] = numpy.linalg.solve(h0, (r-e1*x0)[idx])
            return x1
        else:
            return r / (a.diagonal() - e0)

    x0 = [a[0]/numpy.linalg.norm(a[0]),
          a[1]/numpy.linalg.norm(a[1]),
          a[2]/numpy.linalg.norm(a[2]),
          a[3]/numpy.linalg.norm(a[3])]
    e0,x0 = dsyev(aop, x0, precond, max_cycle=30, max_space=12,
                  max_memory=.0001, verbose=5, nroots=4, follow_state=True)
    print(e0[0] - e[0])
    print(e0[1] - e[1])
    print(e0[2] - e[2])
    print(e0[3] - e[3])

##########
    a = a + numpy.diag(numpy.random.random(n)+1.1)* 10
    b = numpy.random.random(n)
    def aop(x):
        return numpy.dot(a,x)
    def precond(x, *args):
        return x / a.diagonal()
    x = numpy.linalg.solve(a, b)
    x1 = dsolve(aop, b, precond, max_cycle=50)
    print(abs(x - x1).sum())
    a_diag = a.diagonal()
    log = logger.Logger(sys.stdout, 5)
    aop = lambda x: numpy.dot(a-numpy.diag(a_diag), x.ravel())/a_diag
    x1 = krylov(aop, b/a_diag, max_cycle=50, verbose=log)
    print(abs(x - x1).sum())
    x1 = krylov(aop, b/a_diag, None, max_cycle=10, verbose=log)
    x1 = krylov(aop, b/a_diag, x1, max_cycle=30, verbose=log)
    print(abs(x - x1).sum())

##########
    numpy.random.seed(12)
    n = 500
    #a = numpy.random.random((n,n))
    a = numpy.arange(n*n).reshape(n,n)
    a = numpy.sin(numpy.sin(a))
    a = a + a.T + numpy.diag(numpy.random.random(n))*10
    b = numpy.random.random((n,n))
    b = numpy.dot(b,b.T) + numpy.eye(n)*5

    def abop(x):
        return numpy.dot(numpy.asarray(x), a.T), numpy.dot(numpy.asarray(x), b.T)

    def precond(r, e0, x0):
        return r / (a.diagonal() - e0)

    e,u = scipy.linalg.eigh(a, b)
    x0 = [a[0]/numpy.linalg.norm(a[0]),
          a[1]/numpy.linalg.norm(a[1]),]
    e0,x0 = dgeev1(abop, x0, precond, type=1, max_cycle=100, max_space=18,
                   verbose=5, nroots=4)[1:]
    print(e0[0] - e[0])
    print(e0[1] - e[1])
    print(e0[2] - e[2])
    print(e0[3] - e[3])


    e,u = scipy.linalg.eigh(a, b, type=2)
    x0 = [a[0]/numpy.linalg.norm(a[0]),
          a[1]/numpy.linalg.norm(a[1]),]
    e0,x0 = dgeev1(abop, x0, precond, type=2, max_cycle=100, max_space=18,
                   verbose=5, nroots=4)[1:]
    print(e0[0] - e[0])
    print(e0[1] - e[1])
    print(e0[2] - e[2])
    print(e0[3] - e[3])

    e,u = scipy.linalg.eigh(a, b, type=2)
    x0 = [a[0]/numpy.linalg.norm(a[0]),
          a[1]/numpy.linalg.norm(a[1]),]
    abdiag = numpy.dot(a,b).diagonal().copy()
    def abop(x):
        x = numpy.asarray(x).T
        return numpy.dot(a, numpy.dot(b, x)).T.copy()
    def precond(r, e0, x0):
        return r / (abdiag-e0)
    e0, x0 = eig(abop, x0, precond, max_cycle=100, max_space=30, verbose=5,
                 nroots=4, pick=pick_real_eigs)
    print(e0[0] - e[0])
    print(e0[1] - e[1])
    print(e0[2] - e[2])
    print(e0[3] - e[3])

    e, ul, u = scipy.linalg.eig(numpy.dot(a, b), left=True)
    idx = numpy.argsort(e)
    e = e[idx]
    ul = ul[:,idx]
    u  = u [:,idx]
    u  /= numpy.linalg.norm(u, axis=0)
    ul /= numpy.linalg.norm(ul, axis=0)
    x0 = [a[0]/numpy.linalg.norm(a[0]),
          a[1]/numpy.linalg.norm(a[1]),]
    abdiag = numpy.dot(a,b).diagonal().copy()
    e0, vl, vr = eig(abop, x0, precond, max_cycle=100, max_space=30, verbose=5,
                     nroots=4, pick=pick_real_eigs, left=True)
    print(e0[0] - e[0])
    print(e0[1] - e[1])
    print(e0[2] - e[2])
    print(e0[3] - e[3])
    print((abs(vr[0]) - abs(u[:,0])).sum())
    print((abs(vr[1]) - abs(u[:,1])).sum())
    print((abs(vr[2]) - abs(u[:,2])).sum())
    print((abs(vr[3]) - abs(u[:,3])).sum())
#    print((abs(vl[0]) - abs(ul[:,0])).max())
#    print((abs(vl[1]) - abs(ul[:,1])).max())
#    print((abs(vl[2]) - abs(ul[:,2])).max())
#    print((abs(vl[3]) - abs(ul[:,3])).max())

##########
    N = 200
    neig = 4
    A = numpy.zeros((N,N))
    k = N/2
    for ii in range(N):
        i = ii+1
        for jj in range(N):
            j = jj+1
            if j <= k:
                A[ii,jj] = i*(i==j)-(i-j-k**2)
            else:
                A[ii,jj] = i*(i==j)+(i-j-k**2)
    def matvec(x):
        return numpy.dot(A,x)

    def precond(r, e0, x0):
        return (r+e0*x0) / A.diagonal()  # Converged
        #return (r+e0*x0) / (A.diagonal()-e0)  # Does not converge
        #return r / (A.diagonal()-e0)  # Does not converge
    e, c = eig(matvec, A[:,0], precond, nroots=4, verbose=5,
                   max_cycle=200,max_space=40, tol=1e-5)
    print("# davidson evals =", e)
<|MERGE_RESOLUTION|>--- conflicted
+++ resolved
@@ -460,12 +460,8 @@
             try:
                 dtype = np.result_type(axt[0], xt[0])
             except IndexError:
-<<<<<<< HEAD
-                dtype = np.result_type(ax[0].dtype, xs[0].dtype)
-=======
                 raise LinearDependenceError('No linearly independent basis found '
                                             'by the diagonalization solver.')
->>>>>>> c0c4dbcb
         if heff is None:  # Lazy initilize heff to determine the dtype
             heff = np.empty((max_space+nroots,max_space+nroots), dtype=dtype)
         else:

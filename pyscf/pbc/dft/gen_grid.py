#!/usr/bin/env python
# Copyright 2014-2019 The PySCF Developers. All Rights Reserved.
#
# Licensed under the Apache License, Version 2.0 (the "License");
# you may not use this file except in compliance with the License.
# You may obtain a copy of the License at
#
#     http://www.apache.org/licenses/LICENSE-2.0
#
# Unless required by applicable law or agreed to in writing, software
# distributed under the License is distributed on an "AS IS" BASIS,
# WITHOUT WARRANTIES OR CONDITIONS OF ANY KIND, either express or implied.
# See the License for the specific language governing permissions and
# limitations under the License.
#
# Author: Qiming Sun <osirpt.sun@gmail.com>
#

import ctypes
import numpy
from pyscf import __config__
from pyscf import numpy as np
from pyscf import lib
from pyscf.lib import logger
from pyscf.lib import stop_grad
from pyscf import dft
from pyscf.pbc.gto.cell import get_uniform_grids, gen_uniform_grids
from pyscf.dft.gen_grid import (sg1_prune, nwchem_prune, treutler_prune,
                                stratmann, original_becke, gen_atomic_grids,
                                BLKSIZE, NBINS, CUTOFF)

PYSCFAD = getattr(__config__, 'pyscfad', False)
libpbc = lib.load_library('libpbc')

def make_mask(cell, coords, relativity=0, shls_slice=None, cutoff=None,
              verbose=None):
    '''Mask to indicate whether a shell is zero on grid.
    The resultant mask array is an extension to the mask array used in
    molecular code (see also pyscf.dft.numint.make_mask function).
    For given shell ID and block ID, the value of the extended mask array
    means the number of images in Ls that does not vanish.
    '''
    coords = numpy.asarray(stop_grad(coords), order='F')
    natm = ctypes.c_int(cell._atm.shape[0])
    nbas = ctypes.c_int(cell.nbas)
    ngrids = len(coords)
    if shls_slice is None:
        shls_slice = (0, cell.nbas)
    assert (shls_slice == (0, cell.nbas))

<<<<<<< HEAD
    Ls = numpy.asarray(stop_grad(cell.get_lattice_Ls(dimension=3)))
    Ls = Ls[numpy.argsort(lib.norm(Ls, axis=1))]

    non0tab = numpy.empty(((ngrids+BLKSIZE-1)//BLKSIZE, cell.nbas),
                          dtype=numpy.uint8)
=======
    # For atoms near the boundary of the cell, it is necessary (even in low-
    # dimensional systems) to include lattice translations in all 3 dimensions.
    if cell.dimension < 2 or cell.low_dim_ft_type == 'inf_vacuum':
        Ls = cell.get_lattice_Ls(dimension=cell.dimension)
    else:
        Ls = cell.get_lattice_Ls(dimension=3)
    Ls = Ls[np.argsort(lib.norm(Ls, axis=1))]

    non0tab = np.empty(((ngrids+BLKSIZE-1)//BLKSIZE, cell.nbas), dtype=np.uint8)
>>>>>>> c0c4dbcb
    libpbc.PBCnr_ao_screen(non0tab.ctypes.data_as(ctypes.c_void_p),
                           coords.ctypes.data_as(ctypes.c_void_p),
                           ctypes.c_int(ngrids),
                           Ls.ctypes.data_as(ctypes.c_void_p),
                           ctypes.c_int(len(Ls)),
                           cell._atm.ctypes.data_as(ctypes.c_void_p), natm,
                           cell._bas.ctypes.data_as(ctypes.c_void_p), nbas,
                           cell._env.ctypes.data_as(ctypes.c_void_p))
    return non0tab

class UniformGrids(lib.StreamObject):
    '''Uniform Grid class.'''

    cutoff = CUTOFF

    def __init__(self, cell):
        self.cell = cell
        self.stdout = cell.stdout
        self.verbose = cell.verbose
        self.mesh = cell.mesh
        self.non0tab = None

        self._coords = None
        self._weights = None

    @property
    def coords(self):
        if self._coords is not None:
            return self._coords
        else:
            return get_uniform_grids(self.cell, self.mesh)
    @coords.setter
    def coords(self, x):
        self._coords = x

    @property
    def weights(self):
        if self._weights is not None:
            return self._weights
        else:
            ngrids = numpy.prod(self.mesh)
            weights = np.full((ngrids,), self.cell.vol / ngrids)
            return weights
    @weights.setter
    def weights(self, x):
        self._weights = x

    def build(self, cell=None, with_non0tab=False):
        if cell is None:
            cell = self.cell
        else:
            self.cell = cell

<<<<<<< HEAD
        coords = self.coords
        weights = self.weights

        if with_non0tab:# and not PYSCFAD:
            self.non0tab = self.make_mask(cell, coords)
=======
        if with_non0tab:
            self.non0tab = self.make_mask(cell, self.coords)
>>>>>>> c0c4dbcb
        else:
            self.non0tab = None
        return self

    def reset(self, cell=None):
        if cell is not None:
            self.cell = cell
        return self

    def dump_flags(self, verbose=None):
        if self.mesh is None:
            logger.info(self, 'Uniform grid, mesh = %s', self.cell.mesh)
        else:
            logger.info(self, 'Uniform grid, mesh = %s', self.mesh)
        return self

    def kernel(self, cell=None, with_non0tab=False):
        self.dump_flags()
        self.build(cell, with_non0tab)
        return self.coords, self.weights

    @lib.with_doc(make_mask.__doc__)
    def make_mask(self, cell=None, coords=None, relativity=0, shls_slice=None,
                  verbose=None):
        if cell is None: cell = self.cell
        if coords is None: coords = self.coords
        return make_mask(cell, coords, relativity, shls_slice, verbose)


# modified from pyscf.dft.gen_grid.gen_partition
def get_becke_grids(cell, atom_grid={}, radi_method=dft.radi.gauss_chebyshev,
                    level=3, prune=nwchem_prune):
    '''real-space grids using Becke scheme

    Args:
        cell : instance of :class:`Cell`

    Returns:
        coords : (N, 3) ndarray
            The real-space grid point coordinates.
        weights : (N) ndarray
    '''
# When low_dim_ft_type is set, pbc_eval_gto treats the 2D system as a 3D system.
# To get the correct particle number in numint module, the atomic grids needs to
# be consistent with the treatment in pbc_eval_gto (see issue 164).
    if cell.dimension < 2 or cell.low_dim_ft_type == 'inf_vacuum':
        dimension = cell.dimension
    else:
        dimension = 3
    Ls = cell.get_lattice_Ls(dimension=dimension)

    atm_coords = Ls.reshape(-1,1,3) + cell.atom_coords()
    atom_grids_tab = gen_atomic_grids(cell, atom_grid, radi_method, level, prune)
    coords_all = []
    weights_all = []
    b = cell.reciprocal_vectors(norm_to=1)
    supatm_idx = []
    k = 0
    for iL, L in enumerate(Ls):
        for ia in range(cell.natm):
            coords, vol = atom_grids_tab[cell.atom_symbol(ia)]
            coords = coords + atm_coords[iL,ia]
            # search for grids in unit cell
            c = b.dot(coords.T)

            mask = numpy.ones(c.shape[1], dtype=bool)
            if dimension >= 1:
                mask &= (c[0]>=-.5) & (c[0]<=.5)
            if dimension >= 2:
                mask &= (c[1]>=-.5) & (c[1]<=.5)
            if dimension == 3:
                mask &= (c[2]>=-.5) & (c[2]<=.5)

            vol = vol[mask]
            if vol.size > 8:
                c = c[:,mask]
                if dimension >= 1:
                    vol[c[0]==-.5] *= .5
                    vol[c[0]== .5] *= .5
                if dimension >= 2:
                    vol[c[1]==-.5] *= .5
                    vol[c[1]== .5] *= .5
                if dimension == 3:
                    vol[c[2]==-.5] *= .5
                    vol[c[2]== .5] *= .5
                coords = coords[mask]
                coords_all.append(coords)
                weights_all.append(vol)
                supatm_idx.append(k)
            k += 1
    offs = numpy.append(0, numpy.cumsum([w.size for w in weights_all]))
    coords_all = numpy.vstack(coords_all)
    weights_all = numpy.hstack(weights_all)

    atm_coords = numpy.asarray(atm_coords.reshape(-1,3)[supatm_idx], order='C')
    sup_natm = len(atm_coords)
    p_radii_table = lib.c_null_ptr()
    fn = dft.gen_grid.libdft.VXCgen_grid
    ngrids = weights_all.size

    max_memory = cell.max_memory - lib.current_memory()[0]
    blocksize = min(ngrids, max(2000, int(max_memory*1e6/8 / sup_natm)))
    displs = lib.misc._blocksize_partition(offs, blocksize)
    for n0, n1 in zip(displs[:-1], displs[1:]):
        p0, p1 = offs[n0], offs[n1]
        pbecke = numpy.empty((sup_natm,p1-p0))
        coords = numpy.asarray(coords_all[p0:p1], order='F')
        fn(pbecke.ctypes.data_as(ctypes.c_void_p),
           coords.ctypes.data_as(ctypes.c_void_p),
           atm_coords.ctypes.data_as(ctypes.c_void_p),
           p_radii_table, ctypes.c_int(sup_natm), ctypes.c_int(p1-p0))

        weights_all[p0:p1] /= pbecke.sum(axis=0)
        for ia in range(n0, n1):
            i0, i1 = offs[ia], offs[ia+1]
            weights_all[i0:i1] *= pbecke[ia,i0-p0:i1-p0]

    return coords_all, weights_all
gen_becke_grids = get_becke_grids


class BeckeGrids(dft.gen_grid.Grids):
    '''Atomic grids for all-electron calculation.'''
    def __init__(self, cell):
        self.cell = cell
        dft.gen_grid.Grids.__init__(self, cell)

    def build(self, cell=None, with_non0tab=False):
        if cell is None: cell = self.cell
        self.coords, self.weights = get_becke_grids(self.cell, self.atom_grid,
                                                    radi_method=self.radi_method,
                                                    level=self.level,
                                                    prune=self.prune)
        if with_non0tab:
            self.non0tab = self.make_mask(cell, self.coords)
        else:
            self.non0tab = None
        logger.info(self, 'tot grids = %d', len(self.weights))
        logger.info(self, 'cell vol = %.9g  sum(weights) = %.9g',
                    cell.vol, self.weights.sum())
        return self

    @lib.with_doc(make_mask.__doc__)
    def make_mask(self, cell=None, coords=None, relativity=0, shls_slice=None,
                  verbose=None):
        if cell is None: cell = self.cell
        if coords is None: coords = self.coords
        return make_mask(cell, coords, relativity, shls_slice, verbose)

AtomicGrids = BeckeGrids


if __name__ == '__main__':
    import pyscf.pbc.gto as pgto

    n = 7
    cell = pgto.Cell()
    cell.a = '''
    4   0   0
    0   4   0
    0   0   4
    '''
    cell.mesh = [n,n,n]

    cell.atom = '''He     0.    0.       1.
                   He     1.    0.       1.'''
    cell.basis = {'He': [[0, (1.0, 1.0)]]}
    cell.build()
    g = BeckeGrids(cell)
    g.build()
    print(g.weights.sum())
    print(cell.vol)<|MERGE_RESOLUTION|>--- conflicted
+++ resolved
@@ -48,23 +48,16 @@
         shls_slice = (0, cell.nbas)
     assert (shls_slice == (0, cell.nbas))
 
-<<<<<<< HEAD
-    Ls = numpy.asarray(stop_grad(cell.get_lattice_Ls(dimension=3)))
-    Ls = Ls[numpy.argsort(lib.norm(Ls, axis=1))]
-
-    non0tab = numpy.empty(((ngrids+BLKSIZE-1)//BLKSIZE, cell.nbas),
-                          dtype=numpy.uint8)
-=======
     # For atoms near the boundary of the cell, it is necessary (even in low-
     # dimensional systems) to include lattice translations in all 3 dimensions.
     if cell.dimension < 2 or cell.low_dim_ft_type == 'inf_vacuum':
         Ls = cell.get_lattice_Ls(dimension=cell.dimension)
     else:
         Ls = cell.get_lattice_Ls(dimension=3)
-    Ls = Ls[np.argsort(lib.norm(Ls, axis=1))]
-
-    non0tab = np.empty(((ngrids+BLKSIZE-1)//BLKSIZE, cell.nbas), dtype=np.uint8)
->>>>>>> c0c4dbcb
+    Ls = numpy.asarray(stop_grad(Ls))
+    Ls = Ls[numpy.argsort(lib.norm(Ls, axis=1))]
+
+    non0tab = numpy.empty(((ngrids+BLKSIZE-1)//BLKSIZE, cell.nbas), dtype=numpy.uint8)
     libpbc.PBCnr_ao_screen(non0tab.ctypes.data_as(ctypes.c_void_p),
                            coords.ctypes.data_as(ctypes.c_void_p),
                            ctypes.c_int(ngrids),
@@ -118,16 +111,8 @@
         else:
             self.cell = cell
 
-<<<<<<< HEAD
-        coords = self.coords
-        weights = self.weights
-
-        if with_non0tab:# and not PYSCFAD:
-            self.non0tab = self.make_mask(cell, coords)
-=======
         if with_non0tab:
             self.non0tab = self.make_mask(cell, self.coords)
->>>>>>> c0c4dbcb
         else:
             self.non0tab = None
         return self

--- conflicted
+++ resolved
@@ -68,12 +68,7 @@
     Returns:
         (nao_pair, naux) array
     '''
-<<<<<<< HEAD
-    t0 = (logger.process_clock(), logger.perf_counter())
-    if isinstance(auxcell_or_auxbasis, gto.Mole):
-=======
     if isinstance(auxcell_or_auxbasis, gto.MoleBase):
->>>>>>> d57f1d6c
         auxcell = auxcell_or_auxbasis
     else:
         assert isinstance(auxcell_or_auxbasis, str)
@@ -694,105 +689,22 @@
     if isinstance(pbcopt, _pbcintor.PBCOpt):
         cpbcopt = pbcopt._this
     else:
-<<<<<<< HEAD
-        supmol.bas_mask = supmol.bas_mask.copy()
-        supmol.bas_mask[supmol.bas_mask] = bas_mask
-    supmol._bas = supmol._bas[bas_mask]
-    supmol.sh_loc = supmol.bas_mask_to_sh_loc(rs_cell, supmol.bas_mask)
-    return supmol
-
-
-def wrap_int3c_screened(cell, auxcell, intor='int3c2e', aosym='s1', comp=1,
-                        kptij_lst=np.zeros((1,2,3)), cintopt=None, pbcopt=None,
-                        neighbor_list=None):
-    assert neighbor_list is not None
-    intor = cell._add_suffix(intor)
-    pcell = copy.copy(cell)
-    pcell._atm, pcell._bas, pcell._env = \
-            atm, bas, env = gto.conc_env(cell._atm, cell._bas, cell._env,
-                                         cell._atm, cell._bas, cell._env)
-    ao_loc = gto.moleintor.make_loc(bas, intor)
-    aux_loc = auxcell.ao_loc_nr(auxcell.cart or 'ssc' in intor)
-    ao_loc = np.asarray(np.hstack([ao_loc, ao_loc[-1]+aux_loc[1:]]),
-                        dtype=np.int32)
-    atm, bas, env = gto.conc_env(atm, bas, env,
-                                 auxcell._atm, auxcell._bas, auxcell._env)
-    rcut = max(cell.rcut, auxcell.rcut)
-    Ls = cell.get_lattice_Ls(rcut=rcut)
-    nimgs = len(Ls)
-    nbas = cell.nbas
-
-
-    kpti = kptij_lst[:,0]
-    kptj = kptij_lst[:,1]
-    j_only = is_zero(kpti-kptj)
-
-    if is_zero(kptij_lst):
-        kk_type = 'g'
-        nkpts = nkptij = 1
-        kptij_idx = np.array([0], dtype=np.int32)
-        expkL = np.ones(1, dtype=np.complex128)
-        dtype = np.double
-    else:
-        raise NotImplementedError
-
-    fill = 'PBCnr3c_screened_fill_%s%s' % (kk_type, aosym[:2])
-    drv = libpbc.PBCnr3c_screened_drv
-
-    if cintopt is None:
-        if nbas > 0:
-            env[PTR_EXPCUTOFF] = abs(np.log(cell.precision))
-            cintopt = _vhf.make_cintopt(atm, bas, env, intor)
-        else:
-            cintopt = lib.c_null_ptr()
-# Remove the precomputed pair data because the pair data corresponds to the
-# integral of cell #0 while the lattice sum moves shls to all repeated images.
-        if intor[:3] != 'ECP':
-            libpbc.CINTdel_pairdata_optimizer(cintopt)
-    if pbcopt is None:
-        pbcopt = _pbcintor.PBCOpt(pcell).init_rcut_cond(pcell)
-    if isinstance(pbcopt, _pbcintor.PBCOpt):
-        cpbcopt = pbcopt._this
-    else:
-        cpbcopt = lib.c_null_ptr()
-
-    def int3c(shls_slice):
-        if shls_slice is None:
-            shls_slice = (0, cell.nbas, 0, cell.nbas, 0, auxcell.nbas)
-=======
         cpbcopt = lib.c_null_ptr()
 
     def int3c(shls_slice=None, out=None):
         t0 = (logger.process_clock(), logger.perf_counter())
         if shls_slice is None:
             shls_slice = (0, nbas, 0, nbas, 0, auxcell.nbas)
->>>>>>> d57f1d6c
         shls_slice = (shls_slice[0], shls_slice[1],
                       nbas+shls_slice[2], nbas+shls_slice[3],
                       nbas*2+shls_slice[4], nbas*2+shls_slice[5])
 
-<<<<<<< HEAD
-        ni   = ao_loc[shls_slice[1]] - ao_loc[shls_slice[0]]
-        nj   = ao_loc[shls_slice[3]] - ao_loc[shls_slice[2]]
-        naux = ao_loc[shls_slice[5]] - ao_loc[shls_slice[4]]
-
-        if j_only and aosym[:2] == 's2':
-            assert ni == nj
-            nao_pair = ni * (ni + 1) // 2
-        else:
-            nao_pair = ni * nj
-
-        out = np.empty((nkptij,comp,nao_pair,naux), dtype=dtype)
-        drv(getattr(libpbc, intor), getattr(libpbc, fill),
-            out.ctypes.data_as(ctypes.c_void_p),
-=======
         if out is None:
             out = np.zeros((nkptij,cell.natm,comp), dtype=np.double)
 
         drv(getattr(libpbc, intor), getattr(libpbc, fill),
             out.ctypes.data_as(ctypes.c_void_p),
             dm.ctypes.data_as(ctypes.c_void_p),
->>>>>>> d57f1d6c
             ctypes.c_int(nkptij), ctypes.c_int(nkpts),
             ctypes.c_int(comp), ctypes.c_int(nimgs),
             Ls.ctypes.data_as(ctypes.c_void_p),
@@ -801,249 +713,6 @@
             (ctypes.c_int*6)(*shls_slice),
             ao_loc.ctypes.data_as(ctypes.c_void_p), cintopt, cpbcopt,
             atm.ctypes.data_as(ctypes.c_void_p), ctypes.c_int(cell.natm),
-<<<<<<< HEAD
-            bas.ctypes.data_as(ctypes.c_void_p),
-            ctypes.c_int(nbas),  # need to pass cell.nbas to libpbc.PBCnr3c_drv
-            env.ctypes.data_as(ctypes.c_void_p), ctypes.c_int(env.size),
-            ctypes.byref(neighbor_list))
-        return out
-    return int3c
-
-
-def aux_e2_sum_auxbas(cell, auxcell_or_auxbasis, intor='int3c2e', aosym='s1', comp=None,
-                      kptij_lst=np.zeros((1,2,3)), shls_slice=None, **kwargs):
-    r'''3-center AO integrals \sum_L (ij|L) with double lattice sum:
-    \sum_{lm} (i[l]j[m]|L[0]), where L is the auxiliary basis.
-
-    Returns:
-        (nao_pair,) array
-    '''
-    t0 = (logger.process_clock(), logger.perf_counter())
-    if isinstance(auxcell_or_auxbasis, gto.Mole):
-        auxcell = auxcell_or_auxbasis
-    else:
-        auxcell = make_auxcell(cell, auxcell_or_auxbasis)
-
-    intor, comp = gto.moleintor._get_intor_and_comp(cell._add_suffix(intor), comp)
-
-    if shls_slice is None:
-        shls_slice = (0, cell.nbas, 0, cell.nbas, 0, auxcell.nbas)
-
-    ao_loc = cell.ao_loc_nr()
-    #aux_loc = auxcell.ao_loc_nr(auxcell.cart or 'ssc' in intor)[:shls_slice[5]+1]
-    ni = ao_loc[shls_slice[1]] - ao_loc[shls_slice[0]]
-    nj = ao_loc[shls_slice[3]] - ao_loc[shls_slice[2]]
-    #naux = aux_loc[shls_slice[5]] - aux_loc[shls_slice[4]]
-
-    nkptij = len(kptij_lst)
-
-    kpti = kptij_lst[:,0]
-    kptj = kptij_lst[:,1]
-    j_only = is_zero(kpti-kptj)
-
-    if j_only and aosym[:2] == 's2':
-        assert(shls_slice[2] == 0)
-        nao_pair = (ao_loc[shls_slice[1]]*(ao_loc[shls_slice[1]]+1)//2 -
-                    ao_loc[shls_slice[0]]*(ao_loc[shls_slice[0]]+1)//2)
-    else:
-        nao_pair = ni * nj
-
-    if is_zero(kptij_lst):
-        dtype = np.double
-    else:
-        dtype = np.complex128
-
-    int3c = wrap_int3c_sum_auxbas(cell, auxcell, intor, aosym, comp, kptij_lst, **kwargs)
-    out = np.empty((nkptij,comp,nao_pair), dtype=dtype)
-    out = int3c(shls_slice, out)
-
-    if comp == 1:
-        out = out[:,0]
-    if nkptij == 1:
-        out = out[0]
-    logger.timer(cell, 'aux_e2_sum_auxbas', *t0)
-    return out
-
-
-def wrap_int3c_sum_auxbas(cell, auxcell, intor='int3c2e', aosym='s1', comp=1,
-                          kptij_lst=np.zeros((1,2,3)), cintopt=None, pbcopt=None,
-                          neighbor_list=None):
-    intor = cell._add_suffix(intor)
-    pcell = copy.copy(cell)
-    pcell._atm, pcell._bas, pcell._env = \
-            atm, bas, env = gto.conc_env(cell._atm, cell._bas, cell._env,
-                                         cell._atm, cell._bas, cell._env)
-    ao_loc = gto.moleintor.make_loc(bas, intor)
-    aux_loc = auxcell.ao_loc_nr(auxcell.cart or 'ssc' in intor)
-    ao_loc = np.asarray(np.hstack([ao_loc, ao_loc[-1]+aux_loc[1:]]),
-                           dtype=np.int32)
-    atm, bas, env = gto.conc_env(atm, bas, env,
-                                 auxcell._atm, auxcell._bas, auxcell._env)
-    Ls = cell.get_lattice_Ls()
-    nimgs = len(Ls)
-    nbas = cell.nbas
-
-    #kpti = kptij_lst[:,0]
-    #kptj = kptij_lst[:,1]
-    if is_zero(kptij_lst):
-        kk_type = 'g'
-        nkpts = nkptij = 1
-        kptij_idx = np.array([0], dtype=np.int32)
-        expkL = np.ones(1, dtype=np.complex128)
-    else:
-        raise NotImplementedError
-
-    if neighbor_list is None:
-        raise RuntimeError("Neighbor list is not initialized.")
-
-    if neighbor_list is not None:
-        if kk_type != 'g':
-            raise NotImplementedError
-        fill = 'PBCnr3c_screened_sum_auxbas_fill_%s%s' % (kk_type, aosym[:2])
-        drv = libpbc.PBCnr3c_screened_sum_auxbas_drv
-
-    if cintopt is None:
-        if nbas > 0:
-            env[PTR_EXPCUTOFF] = abs(np.log(cell.precision))
-            cintopt = _vhf.make_cintopt(atm, bas, env, intor)
-        else:
-            cintopt = lib.c_null_ptr()
-# Remove the precomputed pair data because the pair data corresponds to the
-# integral of cell #0 while the lattice sum moves shls to all repeated images.
-        if intor[:3] != 'ECP':
-            libpbc.CINTdel_pairdata_optimizer(cintopt)
-    if pbcopt is None:
-        pbcopt = _pbcintor.PBCOpt(pcell).init_rcut_cond(pcell)
-    if isinstance(pbcopt, _pbcintor.PBCOpt):
-        cpbcopt = pbcopt._this
-    else:
-        cpbcopt = lib.c_null_ptr()
-
-    def int3c(shls_slice, out):
-        shls_slice = (shls_slice[0], shls_slice[1],
-                      nbas+shls_slice[2], nbas+shls_slice[3],
-                      nbas*2+shls_slice[4], nbas*2+shls_slice[5])
-        if neighbor_list is None:
-            raise RuntimeError
-        else:
-            drv(getattr(libpbc, intor), getattr(libpbc, fill),
-                out.ctypes.data_as(ctypes.c_void_p),
-                ctypes.c_int(nkptij), ctypes.c_int(nkpts),
-                ctypes.c_int(comp), ctypes.c_int(nimgs),
-                Ls.ctypes.data_as(ctypes.c_void_p),
-                expkL.ctypes.data_as(ctypes.c_void_p),
-                kptij_idx.ctypes.data_as(ctypes.c_void_p),
-                (ctypes.c_int*6)(*shls_slice),
-                ao_loc.ctypes.data_as(ctypes.c_void_p), cintopt, cpbcopt,
-                atm.ctypes.data_as(ctypes.c_void_p), ctypes.c_int(cell.natm),
-                bas.ctypes.data_as(ctypes.c_void_p),
-                ctypes.c_int(nbas),  # need to pass cell.nbas to libpbc.PBCnr3c_drv
-                env.ctypes.data_as(ctypes.c_void_p), ctypes.c_int(env.size),
-                ctypes.byref(neighbor_list))
-        return out
-    return int3c
-
-
-def int3c1e_nuc_grad(cell, auxcell, dm, intor='int3c1e', aosym='s1', comp=3,
-                     kptij_lst=np.zeros((1,2,3)), shls_slice=None, **kwargs):
-    t0 = (logger.process_clock(), logger.perf_counter())
-    if comp != 3:
-        raise NotImplementedError
-    if aosym != 's1':
-        raise NotImplementedError
-    if shls_slice is None:
-        shls_slice = (0, cell.nbas, 0, cell.nbas, 0, auxcell.nbas)
-
-    intor, comp = gto.moleintor._get_intor_and_comp(cell._add_suffix(intor), comp)
-
-    nkptij = len(kptij_lst)
-    int3c = wrap_int3c1e_nuc_grad(cell, auxcell, dm, intor, aosym, comp, kptij_lst, **kwargs)
-    out = np.zeros((nkptij,cell.natm,comp), dtype=float)
-    out = int3c(shls_slice, out)
-
-    if nkptij == 1:
-        out = out[0]
-    logger.timer(cell, 'int3c1e_nuc_grad', *t0)
-    return out
-
-
-def wrap_int3c1e_nuc_grad(cell, auxcell, dm, intor='int3c1e', aosym='s1', comp=3,
-                          kptij_lst=np.zeros((1,2,3)), cintopt=None, pbcopt=None,
-                          neighbor_list=None):
-    intor = cell._add_suffix(intor)
-    pcell = copy.copy(cell)
-    pcell._atm, pcell._bas, pcell._env = \
-            atm, bas, env = gto.conc_env(cell._atm, cell._bas, cell._env,
-                                         cell._atm, cell._bas, cell._env)
-    ao_loc = gto.moleintor.make_loc(bas, intor)
-    aux_loc = auxcell.ao_loc_nr(auxcell.cart or 'ssc' in intor)
-    ao_loc = np.asarray(np.hstack([ao_loc, ao_loc[-1]+aux_loc[1:]]),
-                           dtype=np.int32)
-    atm, bas, env = gto.conc_env(atm, bas, env,
-                                 auxcell._atm, auxcell._bas, auxcell._env)
-
-    Ls = cell.get_lattice_Ls()
-    nimgs = len(Ls)
-    nbas = cell.nbas
-
-    if is_zero(kptij_lst):
-        kk_type = 'g'
-        nkpts = nkptij = 1
-        kptij_idx = np.array([0], dtype=np.int32)
-        expkL = np.ones(1, dtype=np.complex128)
-        dm = np.asarray(dm, order="C", dtype=float)
-    else:
-        raise NotImplementedError
-
-    if neighbor_list is None:
-        raise RuntimeError("Neighbor list is not initialized.")
-
-    if neighbor_list is not None:
-        if kk_type != 'g':
-            raise NotImplementedError
-        fill = 'PBCnr3c1e_screened_nuc_grad_fill_%s%s' % (kk_type, aosym[:2])
-        drv = libpbc.PBCnr3c1e_screened_nuc_grad_drv
-
-    if cintopt is None:
-        if nbas > 0:
-            env[PTR_EXPCUTOFF] = abs(np.log(cell.precision))
-            cintopt = _vhf.make_cintopt(atm, bas, env, intor)
-        else:
-            cintopt = lib.c_null_ptr()
-# Remove the precomputed pair data because the pair data corresponds to the
-# integral of cell #0 while the lattice sum moves shls to all repeated images.
-        if intor[:3] != 'ECP':
-            libpbc.CINTdel_pairdata_optimizer(cintopt)
-    if pbcopt is None:
-        pbcopt = _pbcintor.PBCOpt(pcell).init_rcut_cond(pcell)
-    if isinstance(pbcopt, _pbcintor.PBCOpt):
-        cpbcopt = pbcopt._this
-    else:
-        cpbcopt = lib.c_null_ptr()
-
-    def int3c(shls_slice, out):
-        shls_slice = (shls_slice[0], shls_slice[1],
-                      nbas+shls_slice[2], nbas+shls_slice[3],
-                      nbas*2+shls_slice[4], nbas*2+shls_slice[5])
-        if neighbor_list is None:
-            raise RuntimeError
-        else:
-            drv(getattr(libpbc, intor), getattr(libpbc, fill),
-                out.ctypes.data_as(ctypes.c_void_p),
-                dm.ctypes.data_as(ctypes.c_void_p),
-                ctypes.c_int(nkptij), ctypes.c_int(nkpts),
-                ctypes.c_int(comp), ctypes.c_int(nimgs),
-                Ls.ctypes.data_as(ctypes.c_void_p),
-                expkL.ctypes.data_as(ctypes.c_void_p),
-                kptij_idx.ctypes.data_as(ctypes.c_void_p),
-                (ctypes.c_int*6)(*shls_slice),
-                ao_loc.ctypes.data_as(ctypes.c_void_p), cintopt, cpbcopt,
-                atm.ctypes.data_as(ctypes.c_void_p), ctypes.c_int(cell.natm),
-                bas.ctypes.data_as(ctypes.c_void_p), ctypes.c_int(nbas),
-                env.ctypes.data_as(ctypes.c_void_p), ctypes.c_int(env.size),
-                ctypes.c_int(cell.nao), ctypes.byref(neighbor_list))
-        return out
-=======
             bas.ctypes.data_as(ctypes.c_void_p), ctypes.c_int(nbas),
             env.ctypes.data_as(ctypes.c_void_p), ctypes.c_int(env.size),
             ctypes.c_int(cell.nao), ctypes.byref(neighbor_list))
@@ -1054,5 +723,4 @@
             out = out[0]
         return out
 
->>>>>>> d57f1d6c
     return int3c
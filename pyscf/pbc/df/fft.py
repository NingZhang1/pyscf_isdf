#!/usr/bin/env python
# Copyright 2014-2019 The PySCF Developers. All Rights Reserved.
#
# Licensed under the Apache License, Version 2.0 (the "License");
# you may not use this file except in compliance with the License.
# You may obtain a copy of the License at
#
#     http://www.apache.org/licenses/LICENSE-2.0
#
# Unless required by applicable law or agreed to in writing, software
# distributed under the License is distributed on an "AS IS" BASIS,
# WITHOUT WARRANTIES OR CONDITIONS OF ANY KIND, either express or implied.
# See the License for the specific language governing permissions and
# limitations under the License.
#
# Author: Qiming Sun <osirpt.sun@gmail.com>
#

'''Density expansion on plane waves'''

import copy
import numpy
from pyscf import numpy as np
from pyscf import lib
from pyscf.lib import logger, stop_grad
from pyscf.pbc import tools
from pyscf.pbc.gto import pseudo, estimate_ke_cutoff, error_for_ke_cutoff
from pyscf.pbc.df import ft_ao
from pyscf.pbc.df import fft_ao2mo
from pyscf.pbc.df.aft import _sub_df_jk_
from pyscf.pbc.lib.kpts_helper import gamma_point
from pyscf import __config__

KE_SCALING = getattr(__config__, 'pbc_df_aft_ke_cutoff_scaling', 0.75)
PYSCFAD = getattr(__config__, 'pyscfad', False)

def get_nuc(mydf, kpts=None):
    if kpts is None:
        kpts_lst = numpy.zeros((1,3))
    else:
        kpts_lst = numpy.reshape(kpts, (-1,3))

    cell = mydf.cell
    mesh = mydf.mesh
    charge = -cell.atom_charges()
    Gv = cell.get_Gv(mesh)
    SI = cell.get_SI(Gv)
    rhoG = numpy.dot(charge, SI)

    coulG = tools.get_coulG(cell, mesh=mesh, Gv=Gv)
    vneG = rhoG * coulG
    vneR = tools.ifft(vneG, mesh).real

    vne = [0] * len(kpts_lst)
    for ao_ks_etc, p0, p1 in mydf.aoR_loop(mydf.grids, kpts_lst):
        ao_ks = ao_ks_etc[0]
        for k, ao in enumerate(ao_ks):
            vne[k] += lib.dot(ao.T.conj()*vneR[p0:p1], ao)
        ao = ao_ks = None

    if kpts is None or numpy.shape(kpts) == (3,):
        vne = vne[0]
    return numpy.asarray(vne)

def get_pp(mydf, kpts=None):
    '''Get the periodic pseudotential nuc-el AO matrix, with G=0 removed.
    '''
    from pyscf import gto
    cell = mydf.cell
    if kpts is None:
        kpts_lst = numpy.zeros((1,3))
    else:
        kpts_lst = numpy.reshape(kpts, (-1,3))

    mesh = mydf.mesh
    Gv = cell.get_Gv(mesh)
    SI = cell.get_SI(Gv)
    vpplocG = pseudo.get_vlocG(cell, Gv)
    vpplocG = -numpy.einsum('ij,ij->j', SI, vpplocG)
    ngrids = len(vpplocG)

    # vpploc evaluated in real-space
    vpplocR = tools.ifft(vpplocG, mesh).real
    vpp = [0] * len(kpts_lst)
    for ao_ks_etc, p0, p1 in mydf.aoR_loop(mydf.grids, kpts_lst):
        ao_ks = ao_ks_etc[0]
        for k, ao in enumerate(ao_ks):
            vpp[k] += lib.dot(ao.T.conj()*vpplocR[p0:p1], ao)
        ao = ao_ks = None

    # vppnonloc evaluated in reciprocal space
    fakemol = gto.Mole()
    fakemol._atm = numpy.zeros((1,gto.ATM_SLOTS), dtype=numpy.int32)
    fakemol._bas = numpy.zeros((1,gto.BAS_SLOTS), dtype=numpy.int32)
    ptr = gto.PTR_ENV_START
    fakemol._env = numpy.zeros(ptr+10)
    fakemol._bas[0,gto.NPRIM_OF ] = 1
    fakemol._bas[0,gto.NCTR_OF  ] = 1
    fakemol._bas[0,gto.PTR_EXP  ] = ptr+3
    fakemol._bas[0,gto.PTR_COEFF] = ptr+4

    # buf for SPG_lmi upto l=0..3 and nl=3
    buf = numpy.empty((48,ngrids), dtype=numpy.complex128)
    def vppnl_by_k(kpt):
        Gk = Gv + kpt
        G_rad = lib.norm(Gk, axis=1)
        aokG = ft_ao.ft_ao(cell, Gv, kpt=kpt) * (1/numpy.asarray(cell.vol))**.5
        vppnl = 0
        for ia in range(cell.natm):
            symb = cell.atom_symbol(ia)
            if symb not in cell._pseudo:
                continue
            pp = cell._pseudo[symb]
            p1 = 0
            for l, proj in enumerate(pp[5:]):
                rl, nl, hl = proj
                if nl > 0:
                    fakemol._bas[0,gto.ANG_OF] = l
                    fakemol._env[ptr+3] = .5*rl**2
                    fakemol._env[ptr+4] = rl**(l+1.5)*numpy.pi**1.25
                    pYlm_part = fakemol.eval_gto('GTOval', Gk)

                    p0, p1 = p1, p1+nl*(l*2+1)
                    # pYlm is real, SI[ia] is complex
                    pYlm = numpy.ndarray((nl,l*2+1,ngrids), dtype=numpy.complex128, buffer=buf[p0:p1])
                    for k in range(nl):
                        qkl = pseudo.pp._qli(G_rad*rl, l, k)
                        pYlm[k] = pYlm_part.T * qkl
                    #:SPG_lmi = numpy.einsum('g,nmg->nmg', SI[ia].conj(), pYlm)
                    #:SPG_lm_aoG = numpy.einsum('nmg,gp->nmp', SPG_lmi, aokG)
                    #:tmp = numpy.einsum('ij,jmp->imp', hl, SPG_lm_aoG)
                    #:vppnl += numpy.einsum('imp,imq->pq', SPG_lm_aoG.conj(), tmp)
            if p1 > 0:
                SPG_lmi = buf[:p1]
                SPG_lmi *= SI[ia].conj()
                SPG_lm_aoGs = lib.zdot(SPG_lmi, aokG)
                p1 = 0
                for l, proj in enumerate(pp[5:]):
                    rl, nl, hl = proj
                    if nl > 0:
                        p0, p1 = p1, p1+nl*(l*2+1)
                        hl = numpy.asarray(hl)
                        SPG_lm_aoG = SPG_lm_aoGs[p0:p1].reshape(nl,l*2+1,-1)
                        tmp = numpy.einsum('ij,jmp->imp', hl, SPG_lm_aoG)
                        vppnl += numpy.einsum('imp,imq->pq', SPG_lm_aoG.conj(), tmp)
        return vppnl * (1./cell.vol)

    for k, kpt in enumerate(kpts_lst):
        vppnl = vppnl_by_k(kpt)
        if gamma_point(kpt):
            vpp[k] = vpp[k].real + vppnl.real
        else:
            vpp[k] += vppnl

    if kpts is None or numpy.shape(kpts) == (3,):
        vpp = vpp[0]
    return numpy.asarray(vpp)


class FFTDF(lib.StreamObject):
    '''Density expansion on plane waves
    '''
    def __init__(self, cell, kpts=numpy.zeros((1,3))):
        from pyscf.pbc.dft import gen_grid
        from pyscf.pbc.dft import numint
        self.cell = cell
        self.stdout = cell.stdout
        self.verbose = cell.verbose
        self.max_memory = cell.max_memory

        self.kpts = kpts
        self.grids = gen_grid.UniformGrids(cell)

        # to mimic molecular DF object
        self.blockdim = getattr(__config__, 'pbc_df_df_DF_blockdim', 240)

        # The following attributes are not input options.
        # self.exxdiv has no effects. It was set in the get_k_kpts function to
        # mimic the KRHF/KUHF object in the call to tools.get_coulG.
        self.exxdiv = None
        self._numint = numint.KNumInt()
        self._rsh_df = {}  # Range separated Coulomb DF objects
        self._keys = set(self.__dict__.keys())

    @property
    def mesh(self):
        return self.grids.mesh
    @mesh.setter
    def mesh(self, mesh):
        self.grids.mesh = mesh

    def reset(self, cell=None):
        if cell is not None:
            self.cell = cell
        self.grids.reset(cell)
        self._rsh_df = {}
        return self

    def dump_flags(self, verbose=None):
        logger.info(self, '\n')
        logger.info(self, '******** %s ********', self.__class__)
        logger.info(self, 'mesh = %s (%d PWs)', self.mesh, numpy.prod(self.mesh))
        logger.info(self, 'len(kpts) = %d', len(self.kpts))
        logger.debug1(self, '    kpts = %s', self.kpts)
        return self

    def check_sanity(self):
        lib.StreamObject.check_sanity(self)
        cell = self.cell
        if (cell.dimension < 2 or
            (cell.dimension == 2 and cell.low_dim_ft_type == 'inf_vacuum')):
            raise RuntimeError('FFTDF method does not support 0D/1D low-dimension '
                               'PBC system.  DF, MDF or AFTDF methods should '
                               'be used.\nSee also examples/pbc/31-low_dimensional_pbc.py')
        if not cell.has_ecp():
            logger.warn(self, 'FFTDF integrals are found in all-electron '
                        'calculation.  It often causes huge error.\n'
                        'Recommended methods are DF or MDF. In SCF calculation, '
                        'they can be initialized as\n'
                        '        mf = mf.density_fit()\nor\n'
                        '        mf = mf.mix_density_fit()')

        if cell.ke_cutoff is None:
            ke_cutoff = tools.mesh_to_cutoff(stop_grad(cell.lattice_vectors()), self.mesh).min()
        else:
            ke_cutoff = numpy.min(cell.ke_cutoff)
        ke_guess = estimate_ke_cutoff(cell, cell.precision)
        if ke_cutoff < ke_guess * KE_SCALING:
            mesh_guess = tools.cutoff_to_mesh(cell.lattice_vectors(), ke_guess)
            logger.warn(self, 'ke_cutoff/mesh (%g / %s) is not enough for FFTDF '
                        'to get integral accuracy %g.\nCoulomb integral error '
                        'is ~ %.2g Eh.\nRecommended ke_cutoff/mesh are %g / %s.',
                        ke_cutoff, self.mesh, cell.precision,
                        error_for_ke_cutoff(cell, ke_cutoff), ke_guess, mesh_guess)
        return self

<<<<<<< HEAD
    def aoR_loop(self, grids=None, kpts=None, deriv=0, cell=None):
        if PYSCFAD:
            if cell is None:
                cell = self.cell
            if grids is None:
                grids = self.grids
=======
    def build(self):
        return self.check_sanity()

    def aoR_loop(self, grids=None, kpts=None, deriv=0):
        if grids is None:
            grids = self.grids
            cell = self.cell
>>>>>>> c0c4dbcb
        else:
            if grids is None:
                grids = self.grids
                cell = self.cell
            else:
                cell = grids.cell

        if grids.non0tab is None:
            grids.build(with_non0tab=True)

        if kpts is None: kpts = self.kpts
        kpts = np.asarray(kpts)

        if (cell.dimension < 2 or
            (cell.dimension == 2 and cell.low_dim_ft_type == 'inf_vacuum')):
            raise RuntimeError('FFTDF method does not support low-dimension '
                               'PBC system.  DF, MDF or AFTDF methods should '
                               'be used.\nSee also examples/pbc/31-low_dimensional_pbc.py')

        max_memory = max(2000, self.max_memory-lib.current_memory()[0])
        ni = self._numint
        nao = cell.nao_nr()
        p1 = 0
        for ao_k1_etc in ni.block_loop(cell, grids, nao, deriv, kpts,
                                       max_memory=max_memory):
            coords = ao_k1_etc[4]
            p0, p1 = p1, p1 + coords.shape[0]
            yield ao_k1_etc, p0, p1

    get_pp = get_pp
    get_nuc = get_nuc

    def get_jk_e1(self, dm, kpts=None, kpts_band=None, exxdiv=None):
        from pyscf.pbc.df import fft_jk
        if kpts is None:
            if numpy.all(self.kpts == 0): # Gamma-point J/K by default
                kpts = numpy.zeros(3)
            else:
                kpts = self.kpts
        else:
            kpts = numpy.asarray(kpts)

        vj = fft_jk.get_j_e1_kpts(self, dm, kpts, kpts_band)
        vk = fft_jk.get_k_e1_kpts(self, dm, kpts, kpts_band, exxdiv)
        return vj, vk

    def get_j_e1(self, dm, kpts=None, kpts_band=None):
        from pyscf.pbc.df import fft_jk
        if kpts is None:
            if numpy.all(self.kpts == 0): # Gamma-point J/K by default
                kpts = numpy.zeros(3)
            else:
                kpts = self.kpts
        else:
            kpts = numpy.asarray(kpts)

        vj = fft_jk.get_j_e1_kpts(self, dm, kpts, kpts_band)
        return vj

    def get_k_e1(self, dm, kpts=None, kpts_band=None, exxdiv=None):
        from pyscf.pbc.df import fft_jk
        if kpts is None:
            if numpy.all(self.kpts == 0): # Gamma-point J/K by default
                kpts = numpy.zeros(3)
            else:
                kpts = self.kpts
        else:
            kpts = numpy.asarray(kpts)

        vk = fft_jk.get_k_e1_kpts(self, dm, kpts, kpts_band, exxdiv)
        return vk

    # Note: Special exxdiv by default should not be used for an arbitrary
    # input density matrix. When the df object was used with the molecular
    # post-HF code, get_jk was often called with an incomplete DM (e.g. the
    # core DM in CASCI). An SCF level exxdiv treatment is inadequate for
    # post-HF methods.
    def get_jk(self, dm, hermi=1, kpts=None, kpts_band=None,
               with_j=True, with_k=True, omega=None, exxdiv=None):
        from pyscf.pbc.df import fft_jk
        if omega is not None:  # J/K for RSH functionals
            return _sub_df_jk_(self, dm, hermi, kpts, kpts_band,
                               with_j, with_k, omega, exxdiv)

        if kpts is None:
            if numpy.all(self.kpts == 0): # Gamma-point J/K by default
                kpts = numpy.zeros(3)
            else:
                kpts = self.kpts
        else:
            kpts = numpy.asarray(kpts)

        vj = vk = None
        if kpts.shape == (3,):
            vj, vk = fft_jk.get_jk(self, dm, hermi, kpts, kpts_band,
                                   with_j, with_k, exxdiv)
        else:
            if with_k:
                vk = fft_jk.get_k_kpts(self, dm, hermi, kpts, kpts_band, exxdiv)
            if with_j:
                vj = fft_jk.get_j_kpts(self, dm, hermi, kpts, kpts_band)
        return vj, vk

    get_eri = get_ao_eri = fft_ao2mo.get_eri
    ao2mo = get_mo_eri = fft_ao2mo.general
    ao2mo_7d = fft_ao2mo.ao2mo_7d
    get_ao_pairs_G = get_ao_pairs = fft_ao2mo.get_ao_pairs_G
    get_mo_pairs_G = get_mo_pairs = fft_ao2mo.get_mo_pairs_G

    def update_mf(self, mf):
        mf = copy.copy(mf)
        mf.with_df = self
        return mf

################################################################################
# With this function to mimic the molecular DF.loop function, the pbc gamma
# point DF object can be used in the molecular code
    def loop(self, blksize=None):
        if self.cell.dimension < 3:
            raise RuntimeError('ERIs of 1D and 2D systems are not positive '
                               'definite. Current API only supports postive '
                               'definite ERIs.')

        if blksize is None:
            blksize = self.blockdim
        kpts0 = numpy.zeros((2,3))
        coulG = tools.get_coulG(self.cell, numpy.zeros(3), mesh=self.mesh)
        ngrids = len(coulG)
        ao_pairs_G = self.get_ao_pairs_G(kpts0, compact=True)
        ao_pairs_G *= numpy.sqrt(coulG*(self.cell.vol/ngrids**2)).reshape(-1,1)

        Lpq = numpy.empty((blksize, ao_pairs_G.shape[1]))
        for p0, p1 in lib.prange(0, ngrids, blksize):
            Lpq[:p1-p0] = ao_pairs_G[p0:p1].real
            yield Lpq[:p1-p0]
            Lpq[:p1-p0] = ao_pairs_G[p0:p1].imag
            yield Lpq[:p1-p0]

    def get_naoaux(self):
        mesh = numpy.asarray(self.mesh)
        ngrids = numpy.prod(mesh)
        return ngrids * 2


if __name__ == '__main__':
    from pyscf.pbc import gto as pbcgto
    cell = pbcgto.Cell()
    cell.verbose = 0
    cell.atom = 'C 0 0 0; C 1 1 1; C 0 2 2; C 2 0 2'
    cell.a = numpy.diag([4, 4, 4])
    cell.basis = 'gth-szv'
    cell.pseudo = 'gth-pade'
    cell.mesh = [20]*3
    cell.build()
    k = numpy.ones(3)*.25
    df = FFTDF(cell)
    v1 = get_pp(df, k)
    print(lib.finger(v1) - (1.8428463642697195-0.10478381725330854j))
    v1 = get_nuc(df, k)
    print(lib.finger(v1) - (2.3454744614944714-0.12528407127454744j))<|MERGE_RESOLUTION|>--- conflicted
+++ resolved
@@ -234,22 +234,15 @@
                         error_for_ke_cutoff(cell, ke_cutoff), ke_guess, mesh_guess)
         return self
 
-<<<<<<< HEAD
+    def build(self):
+        return self.check_sanity()
+
     def aoR_loop(self, grids=None, kpts=None, deriv=0, cell=None):
         if PYSCFAD:
             if cell is None:
                 cell = self.cell
             if grids is None:
                 grids = self.grids
-=======
-    def build(self):
-        return self.check_sanity()
-
-    def aoR_loop(self, grids=None, kpts=None, deriv=0):
-        if grids is None:
-            grids = self.grids
-            cell = self.cell
->>>>>>> c0c4dbcb
         else:
             if grids is None:
                 grids = self.grids

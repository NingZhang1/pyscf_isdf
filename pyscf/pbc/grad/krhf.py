--- conflicted
+++ resolved
@@ -210,8 +210,6 @@
         return hcore
     return hcore_deriv
 
-<<<<<<< HEAD
-=======
 def grad_nuc(cell, atmlst):
     '''
     Derivatives of nuclear repulsion energy wrt nuclear coordinates
@@ -269,7 +267,6 @@
         ew_grad = ew_grad[atmlst]
     return ew_grad
 
->>>>>>> d57f1d6c
 def get_jk(mf_grad, dm, kpts):
     '''J = ((-nabla i) j| kl) D_lk
     K = ((-nabla i) j| kl) D_jk

#!/usr/bin/env python
# Copyright 2014-2020 The PySCF Developers. All Rights Reserved.
#
# Licensed under the Apache License, Version 2.0 (the "License");
# you may not use this file except in compliance with the License.
# You may obtain a copy of the License at
#
#     http://www.apache.org/licenses/LICENSE-2.0
#
# Unless required by applicable law or agreed to in writing, software
# distributed under the License is distributed on an "AS IS" BASIS,
# WITHOUT WARRANTIES OR CONDITIONS OF ANY KIND, either express or implied.
# See the License for the specific language governing permissions and
# limitations under the License.

import warnings
import copy
import ctypes
import numpy as np
import scipy.linalg
from pyscf import lib
from pyscf.lib import logger
from pyscf.gto import ATM_SLOTS, BAS_SLOTS, ATOM_OF, PTR_COORD
from pyscf.pbc.lib.kpts_helper import get_kconserv, get_kconserv3  # noqa
from pyscf import __config__

libpbc = lib.load_library('libpbc')
FFT_ENGINE = getattr(__config__, 'pbc_tools_pbc_fft_engine', 'FFTW')

def _fftn_blas(f, mesh):
    Gx = np.fft.fftfreq(mesh[0])
    Gy = np.fft.fftfreq(mesh[1])
    Gz = np.fft.fftfreq(mesh[2])
    expRGx = np.exp(np.einsum('x,k->xk', -2j*np.pi*np.arange(mesh[0]), Gx))
    expRGy = np.exp(np.einsum('x,k->xk', -2j*np.pi*np.arange(mesh[1]), Gy))
    expRGz = np.exp(np.einsum('x,k->xk', -2j*np.pi*np.arange(mesh[2]), Gz))
    out = np.empty(f.shape, dtype=np.complex128)
    #buf = np.empty(mesh, dtype=np.complex128)
    for i, fi in enumerate(f):
        #buf[:] = fi.reshape(mesh)
        buf = lib.copy(fi.reshape(mesh), dtype=np.complex128)
        g = lib.dot(buf.reshape(mesh[0],-1).T, expRGx, c=out[i].reshape(-1,mesh[0]))
        g = lib.dot(g.reshape(mesh[1],-1).T, expRGy, c=buf.reshape(-1,mesh[1]))
        g = lib.dot(g.reshape(mesh[2],-1).T, expRGz, c=out[i].reshape(-1,mesh[2]))
    return out.reshape(-1, *mesh)

def _ifftn_blas(g, mesh):
    Gx = np.fft.fftfreq(mesh[0])
    Gy = np.fft.fftfreq(mesh[1])
    Gz = np.fft.fftfreq(mesh[2])
    expRGx = np.exp(np.einsum('x,k->xk', 2j*np.pi*np.arange(mesh[0]), Gx))
    expRGy = np.exp(np.einsum('x,k->xk', 2j*np.pi*np.arange(mesh[1]), Gy))
    expRGz = np.exp(np.einsum('x,k->xk', 2j*np.pi*np.arange(mesh[2]), Gz))
    out = np.empty(g.shape, dtype=np.complex128)
    #buf = np.empty(mesh, dtype=np.complex128)
    for i, gi in enumerate(g):
        #buf[:] = gi.reshape(mesh)
        buf = lib.copy(gi.reshape(mesh), dtype=np.complex128)
        f = lib.dot(buf.reshape(mesh[0],-1).T, expRGx, 1./mesh[0], c=out[i].reshape(-1,mesh[0]))
        f = lib.dot(f.reshape(mesh[1],-1).T, expRGy, 1./mesh[1], c=buf.reshape(-1,mesh[1]))
        f = lib.dot(f.reshape(mesh[2],-1).T, expRGz, 1./mesh[2], c=out[i].reshape(-1,mesh[2]))
    return out.reshape(-1, *mesh)

if FFT_ENGINE == 'FFTW':
    try:
        libfft = lib.load_library('libfft')
    except OSError:
        raise RuntimeError("Failed to load libfft")

    def _complex_fftn_fftw(f, mesh, func):
        if f.dtype == np.double and f.flags.c_contiguous:
            f = lib.copy(f, dtype=np.complex128)
        else:
            f = np.asarray(f, order='C', dtype=np.complex128)
        mesh = np.asarray(mesh, order='C', dtype=np.int32)
        rank = len(mesh)
        out = np.empty_like(f)
        fn = getattr(libfft, func)
        for i, fi in enumerate(f):
            fn(fi.ctypes.data_as(ctypes.c_void_p),
               out[i].ctypes.data_as(ctypes.c_void_p),
               mesh.ctypes.data_as(ctypes.c_void_p),
               ctypes.c_int(rank))
        return out

    def _fftn_wrapper(a):
        mesh = a.shape[1:]
        return _complex_fftn_fftw(a, mesh, 'fft')
    def _ifftn_wrapper(a):
        mesh = a.shape[1:]
        return _complex_fftn_fftw(a, mesh, 'ifft')

elif FFT_ENGINE == 'PYFFTW':
    # pyfftw is slower than np.fft in most cases
    try:
        import pyfftw
        pyfftw.interfaces.cache.enable()
        nproc = lib.num_threads()
        def _fftn_wrapper(a):
            return pyfftw.interfaces.numpy_fft.fftn(a, axes=(1,2,3), threads=nproc)
        def _ifftn_wrapper(a):
            return pyfftw.interfaces.numpy_fft.ifftn(a, axes=(1,2,3), threads=nproc)
    except ImportError:
        def _fftn_wrapper(a):
            return np.fft.fftn(a, axes=(1,2,3))
        def _ifftn_wrapper(a):
            return np.fft.ifftn(a, axes=(1,2,3))

elif FFT_ENGINE == 'NUMPY':
    def _fftn_wrapper(a):
        return np.fft.fftn(a, axes=(1,2,3))
    def _ifftn_wrapper(a):
        return np.fft.ifftn(a, axes=(1,2,3))

elif FFT_ENGINE == 'NUMPY+BLAS':
    _EXCLUDE = [17, 19, 23, 29, 31, 37, 41, 43, 47, 53, 59, 61, 67, 71, 73, 79,
                83, 89, 97,101,103,107,109,113,127,131,137,139,149,151,157,163,
                167,173,179,181,191,193,197,199,211,223,227,229,233,239,241,251,
                257,263,269,271,277,281,283,293]
    _EXCLUDE = set(_EXCLUDE + [n*2 for n in _EXCLUDE] + [n*3 for n in _EXCLUDE])
    def _fftn_wrapper(a):
        mesh = a.shape[1:]
        if mesh[0] in _EXCLUDE and mesh[1] in _EXCLUDE and mesh[2] in _EXCLUDE:
            return _fftn_blas(a, mesh)
        else:
            return np.fft.fftn(a, axes=(1,2,3))
    def _ifftn_wrapper(a):
        mesh = a.shape[1:]
        if mesh[0] in _EXCLUDE and mesh[1] in _EXCLUDE and mesh[2] in _EXCLUDE:
            return _ifftn_blas(a, mesh)
        else:
            return np.fft.ifftn(a, axes=(1,2,3))

elif FFT_ENGINE == 'CUPY':
    import cupy
    def _fftn_wrapper(a):
        a = lib.device_put(a)
        a_fft = cupy.fft.fftn(a, axes=(1,2,3))
        a_fft = lib.device_get(a_fft, dtype=np.complex128)
        return a_fft
    def _ifftn_wrapper(a):
        a = lib.device_put(a)
        a_ifft = cupy.fft.ifftn(a, axes=(1,2,3))
        a_ifft = lib.device_get(a_ifft, dtype=np.complex128)
        return a_ifft

#?elif:  # 'FFTW+BLAS'
else:  # 'BLAS'
    def _fftn_wrapper(a):
        mesh = a.shape[1:]
        return _fftn_blas(a, mesh)
    def _ifftn_wrapper(a):
        mesh = a.shape[1:]
        return _ifftn_blas(a, mesh)


def fft(f, mesh):
    '''Perform the 3D FFT from real (R) to reciprocal (G) space.

    After FFT, (u, v, w) -> (j, k, l).
    (jkl) is in the index order of Gv.

    FFT normalization factor is 1., as in MH and in `numpy.fft`.

    Args:
        f : (nx*ny*nz,) ndarray
            The function to be FFT'd, flattened to a 1D array corresponding
            to the index order of :func:`cartesian_prod`.
        mesh : (3,) ndarray of ints (= nx,ny,nz)
            The number G-vectors along each direction.

    Returns:
        (nx*ny*nz,) ndarray
            The FFT 1D array in same index order as Gv (natural order of
            numpy.fft).

    '''
    if f.size == 0:
        return np.zeros_like(f)

    f3d = f.reshape(-1, *mesh)
    assert (f3d.shape[0] == 1 or f[0].size == f3d[0].size)
    g3d = _fftn_wrapper(f3d)
    ngrids = np.prod(mesh)
    if f.ndim == 1 or (f.ndim == 3 and f.size == ngrids):
        return g3d.ravel()
    else:
        return g3d.reshape(-1, ngrids)

def ifft(g, mesh):
    '''Perform the 3D inverse FFT from reciprocal (G) space to real (R) space.

    Inverse FFT normalization factor is 1./N, same as in `numpy.fft` but
    **different** from MH (they use 1.).

    Args:
        g : (nx*ny*nz,) ndarray
            The function to be inverse FFT'd, flattened to a 1D array
            corresponding to the index order of `span3`.
        mesh : (3,) ndarray of ints (= nx,ny,nz)
            The number G-vectors along each direction.

    Returns:
        (nx*ny*nz,) ndarray
            The inverse FFT 1D array in same index order as Gv (natural order
            of numpy.fft).

    '''
    if g.size == 0:
        return np.zeros_like(g)

    g3d = g.reshape(-1, *mesh)
    assert (g3d.shape[0] == 1 or g[0].size == g3d[0].size)
    f3d = _ifftn_wrapper(g3d)
    ngrids = np.prod(mesh)
    if g.ndim == 1 or (g.ndim == 3 and g.size == ngrids):
        return f3d.ravel()
    else:
        return f3d.reshape(-1, ngrids)


def fftk(f, mesh, expmikr):
    r'''Perform the 3D FFT of a real-space function which is (periodic*e^{ikr}).

    fk(k+G) = \sum_r fk(r) e^{-i(k+G)r} = \sum_r [f(k)e^{-ikr}] e^{-iGr}
    '''
    return fft(f*expmikr, mesh)


def ifftk(g, mesh, expikr):
    r'''Perform the 3D inverse FFT of f(k+G) into a function which is (periodic*e^{ikr}).

    fk(r) = (1/Ng) \sum_G fk(k+G) e^{i(k+G)r} = (1/Ng) \sum_G [fk(k+G)e^{iGr}] e^{ikr}
    '''
    return ifft(g, mesh) * expikr


def get_coulG(cell, k=np.zeros(3), exx=False, mf=None, mesh=None, Gv=None,
              wrap_around=True, omega=None, **kwargs):
    '''Calculate the Coulomb kernel for all G-vectors, handling G=0 and exchange.

    Args:
        k : (3,) ndarray
            k-point
        exx : bool or str
            Whether this is an exchange matrix element.
        mf : instance of :class:`SCF`

    Returns:
        coulG : (ngrids,) ndarray
            The Coulomb kernel.
        mesh : (3,) ndarray of ints (= nx,ny,nz)
            The number G-vectors along each direction.
        omega : float
            Enable Coulomb kernel erf(|omega|*r12)/r12 if omega > 0
            and erfc(|omega|*r12)/r12 if omega < 0.
            Note this parameter is slightly different to setting cell.omega
            for the treatment of exxdiv (at G0).  cell.omega affects Ewald
            probe charge at G0. It is used mostly with RSH functional for
            the long-range part of HF exchange. This parameter is used by
            real-space JK builder which requires Ewald probe charge to be
            computed with regular Coulomb interaction (1/r12) while the rest
            coulG is scaled as long-range Coulomb kernel.
    '''
    exxdiv = exx
    if isinstance(exx, str):
        exxdiv = exx
    elif exx and mf is not None:
        exxdiv = mf.exxdiv

    if mesh is None:
        mesh = cell.mesh
    if 'gs' in kwargs:
        warnings.warn('cell.gs is deprecated.  It is replaced by cell.mesh,'
                      'the number of PWs (=2*gs+1) along each direction.')
        mesh = [2*n+1 for n in kwargs['gs']]
    if Gv is None:
        Gv = cell.get_Gv(mesh)

    if abs(k).sum() > 1e-9:
        kG = k + Gv
    else:
        kG = Gv

    equal2boundary = None
    if wrap_around and abs(k).sum() > 1e-9:
        equal2boundary = np.zeros(Gv.shape[0], dtype=bool)
        # Here we 'wrap around' the high frequency k+G vectors into their lower
        # frequency counterparts.  Important if you want the gamma point and k-point
        # answers to agree
        b = cell.reciprocal_vectors()
        box_edge = np.einsum('i,ij->ij', np.asarray(mesh)//2+0.5, b)
        assert (all(np.linalg.solve(box_edge.T, k).round(9).astype(int)==0))
        reduced_coords = np.linalg.solve(box_edge.T, kG.T).T.round(9)
        on_edge = reduced_coords.astype(int)
        if cell.dimension >= 1:
            equal2boundary |= reduced_coords[:,0] == 1
            equal2boundary |= reduced_coords[:,0] ==-1
            kG[on_edge[:,0]== 1] -= 2 * box_edge[0]
            kG[on_edge[:,0]==-1] += 2 * box_edge[0]
        if cell.dimension >= 2:
            equal2boundary |= reduced_coords[:,1] == 1
            equal2boundary |= reduced_coords[:,1] ==-1
            kG[on_edge[:,1]== 1] -= 2 * box_edge[1]
            kG[on_edge[:,1]==-1] += 2 * box_edge[1]
        if cell.dimension == 3:
            equal2boundary |= reduced_coords[:,2] == 1
            equal2boundary |= reduced_coords[:,2] ==-1
            kG[on_edge[:,2]== 1] -= 2 * box_edge[2]
            kG[on_edge[:,2]==-1] += 2 * box_edge[2]

    #absG2 = np.einsum('gi,gi->g', kG, kG)
    absG2 = lib.multiply_sum(kG, kG, axis=1)

    if getattr(mf, 'kpts', None) is not None:
        kpts = mf.kpts
    else:
        kpts = k.reshape(1,3)
    Nk = len(kpts)

    if exxdiv == 'vcut_sph':  # PRB 77 193110
        Rc = (3*Nk*cell.vol/(4*np.pi))**(1./3)
        with np.errstate(divide='ignore',invalid='ignore'):
            coulG = 4*np.pi/absG2*(1.0 - np.cos(np.sqrt(absG2)*Rc))
        coulG[absG2==0] = 4*np.pi*0.5*Rc**2

        if cell.dimension < 3:
            raise NotImplementedError

    elif exxdiv == 'vcut_ws':  # PRB 87, 165122
        assert (cell.dimension == 3)
        if not getattr(mf, '_ws_exx', None):
            mf._ws_exx = precompute_exx(cell, kpts)
        exx_alpha = mf._ws_exx['alpha']
        exx_kcell = mf._ws_exx['kcell']
        exx_q = mf._ws_exx['q']
        exx_vq = mf._ws_exx['vq']

        with np.errstate(divide='ignore',invalid='ignore'):
            coulG = 4*np.pi/absG2*(1.0 - np.exp(-absG2/(4*exx_alpha**2)))
        coulG[absG2==0] = np.pi / exx_alpha**2
        # Index k+Gv into the precomputed vq and add on
        gxyz = np.dot(kG, exx_kcell.lattice_vectors().T)/(2*np.pi)
        gxyz = gxyz.round(decimals=6).astype(int)
        mesh = np.asarray(exx_kcell.mesh)
        gxyz = (gxyz + mesh)%mesh
        qidx = (gxyz[:,0]*mesh[1] + gxyz[:,1])*mesh[2] + gxyz[:,2]
        #qidx = [np.linalg.norm(exx_q-kGi,axis=1).argmin() for kGi in kG]
        maxqv = abs(exx_q).max(axis=0)
        is_lt_maxqv = (abs(kG) <= maxqv).all(axis=1)
        coulG = coulG.astype(exx_vq.dtype)
        coulG[is_lt_maxqv] += exx_vq[qidx[is_lt_maxqv]]

        if cell.dimension < 3:
            raise NotImplementedError

    else:
        # Ewald probe charge method to get the leading term of the finite size
        # error in exchange integrals

        G0_idx = np.where(absG2==0)[0]
        if cell.dimension != 2 or cell.low_dim_ft_type == 'inf_vacuum':
            with np.errstate(divide='ignore'):
                coulG = lib.multiply(4*np.pi, lib.reciprocal(absG2))
                coulG[G0_idx] = 0

        elif cell.dimension == 2:
            # The following 2D analytical fourier transform is taken from:
            # R. Sundararaman and T. Arias PRB 87, 2013
            b = cell.reciprocal_vectors()
            Ld2 = np.pi/np.linalg.norm(b[2])
            Gz = kG[:,2]
            Gp = np.linalg.norm(kG[:,:2], axis=1)
            weights = 1. - np.cos(Gz*Ld2) * np.exp(-Gp*Ld2)
            with np.errstate(divide='ignore', invalid='ignore'):
                coulG = weights*4*np.pi/absG2
            if len(G0_idx) > 0:
                coulG[G0_idx] = -2*np.pi*Ld2**2 #-pi*L_z^2/2

        elif cell.dimension == 1:
            logger.warn(cell, 'No method for PBC dimension 1, dim-type %s.'
                        '  cell.low_dim_ft_type="inf_vacuum"  should be set.',
                        cell.low_dim_ft_type)
            raise NotImplementedError

            # Carlo A. Rozzi, PRB 73, 205119 (2006)
            a = cell.lattice_vectors()
            # Rc is the cylindrical radius
            Rc = np.sqrt(cell.vol / np.linalg.norm(a[0])) / 2
            Gx = abs(kG[:,0])
            Gp = np.linalg.norm(kG[:,1:], axis=1)
            with np.errstate(divide='ignore', invalid='ignore'):
                weights = 1 + Gp*Rc * scipy.special.j1(Gp*Rc) * scipy.special.k0(Gx*Rc)
                weights -= Gx*Rc * scipy.special.j0(Gp*Rc) * scipy.special.k1(Gx*Rc)
                coulG = 4*np.pi/absG2 * weights
                # TODO: numerical integation
                # coulG[Gx==0] = -4*np.pi * (dr * r * scipy.special.j0(Gp*r) * np.log(r)).sum()
            if len(G0_idx) > 0:
                coulG[G0_idx] = -np.pi*Rc**2 * (2*np.log(Rc) - 1)

        # The divergent part of periodic summation of (ii|ii) integrals in
        # Coulomb integrals were cancelled out by electron-nucleus
        # interaction. The periodic part of (ii|ii) in exchange cannot be
        # cancelled out by Coulomb integrals. Its leading term is calculated
        # using Ewald probe charge (the function madelung below)
        if cell.dimension > 0 and exxdiv == 'ewald' and len(G0_idx) > 0:
            coulG[G0_idx] += Nk*cell.vol*madelung(cell, kpts)

    if equal2boundary is not None:
        coulG[equal2boundary] = 0

    # Scale the coulG kernel for attenuated Coulomb integrals.
    # * omega is used by RealSpaceJKBuilder which requires ewald probe charge
    # being evaluated with regular Coulomb interaction (1/r12).
    # * cell.omega, which affects the ewald probe charge, is often set by
    # DFT-RSH functionals to build long-range HF-exchange for erf(omega*r12)/r12
    if omega is not None:
        if omega > 0:
            coulG *= np.exp(-.25/omega**2 * absG2)
        else:
            coulG *= (1 - np.exp(-.25/omega**2 * absG2))
    elif cell.omega != 0:
        coulG *= np.exp(-.25/cell.omega**2 * absG2)

    return coulG

def precompute_exx(cell, kpts):
    from pyscf.pbc import gto as pbcgto
    from pyscf.pbc.dft import gen_grid
    log = lib.logger.Logger(cell.stdout, cell.verbose)
    log.debug("# Precomputing Wigner-Seitz EXX kernel")
    Nk = get_monkhorst_pack_size(cell, kpts)
    log.debug("# Nk = %s", Nk)

    kcell = pbcgto.Cell()
    kcell.atom = 'H 0. 0. 0.'
    kcell.spin = 1
    kcell.unit = 'B'
    kcell.verbose = 0
    kcell.a = cell.lattice_vectors() * Nk
    Lc = 1.0/lib.norm(np.linalg.inv(kcell.a), axis=0)
    log.debug("# Lc = %s", Lc)
    Rin = Lc.min() / 2.0
    log.debug("# Rin = %s", Rin)
    # ASE:
    alpha = 5./Rin # sqrt(-ln eps) / Rc, eps ~ 10^{-11}
    log.info("WS alpha = %s", alpha)
    kcell.mesh = np.array([4*int(L*alpha*3.0) for L in Lc])  # ~ [120,120,120]
    # QE:
    #alpha = 3./Rin * np.sqrt(0.5)
    #kcell.mesh = (4*alpha*np.linalg.norm(kcell.a,axis=1)).astype(int)
    log.debug("# kcell.mesh FFT = %s", kcell.mesh)
    rs = gen_grid.gen_uniform_grids(kcell)
    kngs = len(rs)
    log.debug("# kcell kngs = %d", kngs)
    corners_coord = lib.cartesian_prod(([0, 1], [0, 1], [0, 1]))
    corners = np.dot(corners_coord, kcell.a)
    #vR = np.empty(kngs)
    #for i, rv in enumerate(rs):
    #    # Minimum image convention to corners of kcell parallelepiped
    #    r = lib.norm(rv-corners, axis=1).min()
    #    if np.isclose(r, 0.):
    #        vR[i] = 2*alpha / np.sqrt(np.pi)
    #    else:
    #        vR[i] = scipy.special.erf(alpha*r) / r
    r = np.min([lib.norm(rs-c, axis=1) for c in corners], axis=0)
    vR = scipy.special.erf(alpha*r) / (r+1e-200)
    vR[r<1e-9] = 2*alpha / np.sqrt(np.pi)
    vG = (kcell.vol/kngs) * fft(vR, kcell.mesh)

    if abs(vG.imag).max() > 1e-6:
        # vG should be real in regular lattice. If imaginary part is observed,
        # this probably means a ws cell was built from a unconventional
        # lattice. The SR potential erfc(alpha*r) for the charge in the center
        # of ws cell decays to the region out of ws cell. The Ewald-sum based
        # on the minimum image convention cannot be used to build the kernel
        # Eq (12) of PRB 87, 165122
        raise RuntimeError('Unconventional lattice was found')

    ws_exx = {'alpha': alpha,
              'kcell': kcell,
              'q'    : kcell.Gv,
              'vq'   : vG.real.copy()}
    log.debug("# Finished precomputing")
    return ws_exx


def madelung(cell, kpts):
    Nk = get_monkhorst_pack_size(cell, kpts)
    ecell = copy.copy(cell)
    ecell._atm = np.array([[1, cell._env.size, 0, 0, 0, 0]])
    ecell._env = np.append(cell._env, [0., 0., 0.])
    ecell.unit = 'B'
    #ecell.verbose = 0
    ecell.a = np.einsum('xi,x->xi', cell.lattice_vectors(), Nk)
    ecell.mesh = np.asarray(cell.mesh) * Nk

    if cell.omega == 0:
        ew_eta, ew_cut = ecell.get_ewald_params(cell.precision, ecell.mesh)
        lib.logger.debug1(cell, 'Monkhorst pack size %s ew_eta %s ew_cut %s',
                          Nk, ew_eta, ew_cut)
        return -2*ecell.ewald(ew_eta, ew_cut)

    else:
        # cell.ewald function does not use the Coulomb kernel function
        # get_coulG. When computing the nuclear interactions with attenuated
        # Coulomb operator, the Ewald summation technique is not needed
        # because the Coulomb kernel 4pi/G^2*exp(-G^2/4/omega**2) decays
        # quickly.
        Gv, Gvbase, weights = ecell.get_Gv_weights(ecell.mesh)
        coulG = get_coulG(ecell, Gv=Gv)
        ZSI = np.einsum("i,ij->j", ecell.atom_charges(), ecell.get_SI(Gv))
        return 2*cell.omega/np.pi**0.5-np.einsum('i,i,i->', ZSI.conj(), ZSI, coulG*weights).real


def get_monkhorst_pack_size(cell, kpts):
    skpts = cell.get_scaled_kpts(kpts).round(decimals=6)
    Nk = np.array([len(np.unique(ki)) for ki in skpts.T])
    return Nk


def get_lattice_Ls(cell, nimgs=None, rcut=None, dimension=None, discard=True):
    '''Get the (Cartesian, unitful) lattice translation vectors for nearby images.
    The translation vectors can be used for the lattice summation.'''
    a = cell.lattice_vectors()
    b = cell.reciprocal_vectors(norm_to=1)
    heights_inv = lib.norm(b, axis=1)

    if nimgs is None:
        if rcut is None:
            rcut = cell.rcut
        # For atoms outside the cell, distance between certain basis of nearby
        # images may be smaller than rcut threshold even the corresponding Ls is
        # larger than rcut. The boundary penalty ensures that Ls would be able to
        # cover the basis that sitting out of the cell.
        # See issue https://github.com/pyscf/pyscf/issues/1017
<<<<<<< HEAD
        scaled_atom_coords = lib.dot(cell.atom_coords(), b.T)
        boundary_penalty = np.zeros((3,), dtype=float)
        neg = scaled_atom_coords.min(axis=0)
        neg_arg = neg < 0
        if neg_arg.any():
            boundary_penalty[neg_arg] = np.maximum(boundary_penalty[neg_arg], abs(neg[neg_arg]))
        pos = scaled_atom_coords.max(axis=0) - 1
        pos_arg = pos > 0
        if pos_arg.any():
            boundary_penalty[pos_arg] = np.maximum(boundary_penalty[pos_arg], pos[pos_arg])
        #boundary_penalty = np.max([abs(scaled_atom_coords).max(axis=0),
        #                           abs(1 - scaled_atom_coords).max(axis=0)], axis=0)
=======
        boundary_penalty = 0
        scaled_atom_coords = cell.atom_coords().dot(b.T)
        if len(scaled_atom_coords) > 0:
            boundary_penalty = np.max([abs(scaled_atom_coords).max(axis=0),
                                       abs(1 - scaled_atom_coords).max(axis=0)], axis=0)
>>>>>>> 59f0f566
        nimgs = np.ceil(rcut * heights_inv + boundary_penalty).astype(int)
    else:
        rcut = max((np.asarray(nimgs))/heights_inv)

    if dimension is None:
        dimension = cell.dimension
    if dimension == 0:
        nimgs = [0, 0, 0]
    elif dimension == 1:
        nimgs = [nimgs[0], 0, 0]
    elif dimension == 2:
        nimgs = [nimgs[0], nimgs[1], 0]

    Ts = lib.cartesian_prod((np.arange(-nimgs[0], nimgs[0]+1),
                             np.arange(-nimgs[1], nimgs[1]+1),
                             np.arange(-nimgs[2], nimgs[2]+1)))
    Ls = np.dot(Ts, a)
    if discard:
        Ls = _discard_edge_images(cell, Ls, rcut)
    return np.asarray(Ls, order='C')

def _discard_edge_images(cell, Ls, rcut):
    '''
    Discard images if no basis in the image would contribute to lattice sum.
    '''
    if rcut <= 0:
        return np.zeros((1, 3))

    a = cell.lattice_vectors()
    scaled_atom_coords = np.linalg.solve(a.T, cell.atom_coords().T).T
    atom_boundary_max = scaled_atom_coords.max(axis=0)
    atom_boundary_min = scaled_atom_coords.min(axis=0)
    # ovlp_penalty ensures the overlap integrals for atoms in the adjcent
    # images are converged.
    ovlp_penalty = atom_boundary_max - atom_boundary_min
    # atom_boundary_min-1 ensures the values of basis at the grids on the edge
    # of the primitive cell converged
    boundary_max = np.ceil(np.max([atom_boundary_max  ,  ovlp_penalty], axis=0)).astype(int)
    boundary_min = np.floor(np.min([atom_boundary_min-1, -ovlp_penalty], axis=0)).astype(int)
    penalty_x = np.arange(boundary_min[0], boundary_max[0]+1)
    penalty_y = np.arange(boundary_min[1], boundary_max[1]+1)
    penalty_z = np.arange(boundary_min[2], boundary_max[2]+1)
    shifts = lib.cartesian_prod([penalty_x, penalty_y, penalty_z]).dot(a)
    Ls_mask = (np.linalg.norm(Ls + shifts[:,None,:], axis=2) < rcut).any(axis=0)
    # cell0 (Ls == 0) should always be included.
    Ls_mask[len(Ls)//2] = True
    return Ls[Ls_mask]


def super_cell(cell, ncopy):
    '''Create an ncopy[0] x ncopy[1] x ncopy[2] supercell of the input cell
    Note this function differs from :fun:`cell_plus_imgs` that cell_plus_imgs
    creates images in both +/- direction.

    Args:
        cell : instance of :class:`Cell`
        ncopy : (3,) array

    Returns:
        supcell : instance of :class:`Cell`
    '''
    a = cell.lattice_vectors()
    #:supcell.atom = []
    #:for Lx in range(ncopy[0]):
    #:    for Ly in range(ncopy[1]):
    #:        for Lz in range(ncopy[2]):
    #:            # Using cell._atom guarantees coord is in Bohr
    #:            for atom, coord in cell._atom:
    #:                L = np.dot([Lx, Ly, Lz], a)
    #:                supcell.atom.append([atom, coord + L])
    Ts = lib.cartesian_prod((np.arange(ncopy[0]),
                             np.arange(ncopy[1]),
                             np.arange(ncopy[2])))
    Ls = np.dot(Ts, a)
    supcell = cell.copy()
    supcell.a = np.einsum('i,ij->ij', ncopy, a)
    supcell.mesh = np.array([ncopy[0]*cell.mesh[0],
                             ncopy[1]*cell.mesh[1],
                             ncopy[2]*cell.mesh[2]])
    return _build_supcell_(supcell, cell, Ls)


def cell_plus_imgs(cell, nimgs):
    '''Create a supercell via nimgs[i] in each +/- direction, as in get_lattice_Ls().
    Note this function differs from :fun:`super_cell` that super_cell only
    stacks the images in + direction.

    Args:
        cell : instance of :class:`Cell`
        nimgs : (3,) array

    Returns:
        supcell : instance of :class:`Cell`
    '''
    a = cell.lattice_vectors()
    Ts = lib.cartesian_prod((np.arange(-nimgs[0], nimgs[0]+1),
                             np.arange(-nimgs[1], nimgs[1]+1),
                             np.arange(-nimgs[2], nimgs[2]+1)))
    Ls = np.dot(Ts, a)
    supcell = cell.copy()
    supcell.a = np.einsum('i,ij->ij', nimgs, a)
    supcell.mesh = np.array([(nimgs[0]*2+1)*cell.mesh[0],
                             (nimgs[1]*2+1)*cell.mesh[1],
                             (nimgs[2]*2+1)*cell.mesh[2]])
    return _build_supcell_(supcell, cell, Ls)

def _build_supcell_(supcell, cell, Ls):
    '''
    Construct supcell ._env directly without calling supcell.build() method.
    This reserves the basis contraction coefficients defined in cell
    '''
    nimgs = len(Ls)
    symbs = [atom[0] for atom in cell._atom] * nimgs
    coords = Ls.reshape(-1,1,3) + cell.atom_coords()
    supcell.atom = supcell._atom = list(zip(symbs, coords.reshape(-1,3).tolist()))
    supcell.unit = 'B'

    # Do not call supcell.build() since it may normalize the basis contraction
    # coefficients
    _env = np.append(cell._env, coords.ravel())
    _atm = np.repeat(cell._atm[None,:,:], nimgs, axis=0)
    _atm = _atm.reshape(-1, ATM_SLOTS)
    # Point to the corrdinates appended to _env
    _atm[:,PTR_COORD] = cell._env.size + np.arange(nimgs * cell.natm) * 3

    _bas = np.repeat(cell._bas[None,:,:], nimgs, axis=0)
    # For atom pointers in each image, shift natm*image_id
    _bas[:,:,ATOM_OF] += np.arange(nimgs)[:,None] * cell.natm

    supcell._atm = np.asarray(_atm, dtype=np.int32)
    supcell._bas = np.asarray(_bas.reshape(-1, BAS_SLOTS), dtype=np.int32)
    supcell._env = _env
    return supcell


def cutoff_to_mesh(a, cutoff):
    r'''
    Convert KE cutoff to FFT-mesh

        uses KE = k^2 / 2, where k_max ~ \pi / grid_spacing

    Args:
        a : (3,3) ndarray
            The real-space cell lattice vectors. Each row represents a
            lattice vector.
        cutoff : float
            KE energy cutoff in a.u.

    Returns:
        mesh : (3,) array
    '''
    b = 2 * np.pi * np.linalg.inv(a.T)
    cutoff = cutoff * _cubic2nonorth_factor(a)
    mesh = np.ceil(np.sqrt(2*cutoff)/lib.norm(b, axis=1) * 2).astype(int)
    return mesh

def mesh_to_cutoff(a, mesh):
    '''
    Convert #grid points to KE cutoff
    '''
    b = 2 * np.pi * np.linalg.inv(a.T)
    Gmax = lib.norm(b, axis=1) * np.asarray(mesh) * .5
    ke_cutoff = Gmax**2/2
    # scale down Gmax to get the real energy cutoff for non-orthogonal lattice
    return ke_cutoff / _cubic2nonorth_factor(a)

def _cubic2nonorth_factor(a):
    '''The factors to transform the energy cutoff from cubic lattice to
    non-orthogonal lattice. Energy cutoff is estimated based on cubic lattice.
    It needs to be rescaled for the non-orthogonal lattice to ensure that the
    minimal Gv vector in the reciprocal space is larger than the required
    energy cutoff.
    '''
    # Using ke_cutoff to set up a sphere, the sphere needs to be completely
    # inside the box defined by Gv vectors
    abase = a / np.linalg.norm(a, axis=1)[:,None]
    bbase = np.linalg.inv(abase.T)
    overlap = np.einsum('ix,ix->i', abase, bbase)
    return 1./overlap**2

def cutoff_to_gs(a, cutoff):
    '''Deprecated.  Replaced by function cutoff_to_mesh.'''
    return [n//2 for n in cutoff_to_mesh(a, cutoff)]

def gs_to_cutoff(a, gs):
    '''Deprecated.  Replaced by function mesh_to_cutoff.'''
    return mesh_to_cutoff(a, [2*n+1 for n in gs])

def gradient_gs(f_gs, Gv):
    '''
    Compute the G-space components of :math:`\nabla f(r)`
    given :math:`f(G)` and :math:`G`,
    which is equivalent to einsum('np,px->nxp', f_gs, 1j*Gv)
    '''
    ng, dim = Gv.shape
    if dim != 3:
        raise NotImplementedError
    Gv = np.asarray(Gv, order='C', dtype=float)
    f_gs = np.asarray(f_gs.reshape(-1,ng), order='C', dtype=np.complex128)
    n = f_gs.shape[0]
    out = np.empty((n,dim,ng), dtype=np.complex128)

    fn = getattr(libpbc, 'gradient_gs', None)
    try:
        fn(out.ctypes.data_as(ctypes.c_void_p),
           f_gs.ctypes.data_as(ctypes.c_void_p),
           Gv.ctypes.data_as(ctypes.c_void_p),
           ctypes.c_int(n), ctypes.c_size_t(ng))
    except Exception as e:
        raise RuntimeError("Failed to contract f_gs and iGv. %s" % e)
    return out

def gradient_by_fft(f, Gv, mesh):
    '''
    Compute :math:`\nabla f(r)` by FFT.
    '''
    ng, dim = Gv.shape
    assert ng == np.prod(mesh)
    f_gs = fft(f.reshape(-1,ng), mesh)
    f1_gs = gradient_gs(f_gs, Gv)
    f1_rs = ifft(f1_gs.reshape(-1,ng), mesh)
    f1_rs = lib.copy(f1_rs, dtype=float)
    f1 = f1_rs.reshape(-1,dim,ng)
    if f.ndim == 1:
        f1 = f1[0]
    return f1

def gradient_by_fdiff(cell, f, mesh=None):
    assert f.dtype == float
    if mesh is None:
        mesh = cell.mesh
    mesh = np.asarray(mesh, order='C', dtype=np.int32)
    a = cell.lattice_vectors()
    # cube
    dr = [a[i,i] / mesh[i] for i in range(3)]
    dr = np.asarray(dr, order='C', dtype=float)
    f = np.asarray(f, order='C')
    df = np.empty([3,*mesh], order='C', dtype=float)
    fun = getattr(libpbc, 'rs_gradient_cd3')
    fun(f.ctypes.data_as(ctypes.c_void_p),
        df.ctypes.data_as(ctypes.c_void_p),
        mesh.ctypes.data_as(ctypes.c_void_p),
        dr.ctypes.data_as(ctypes.c_void_p))
    return df.reshape(3,-1)

def laplacian_gs(f_gs, Gv):
    '''
    Compute the G-space components of :math:`\Delta f(r)`
    given :math:`f(G)` and :math:`G`,
    which is equivalent to einsum('np,p->np', f_gs, -G2)
    '''
    ng, dim = Gv.shape
    absG2 = lib.multiply_sum(Gv, Gv, axis=1)
    f_gs = f_gs.reshape(-1,ng)
    out = np.empty_like(f_gs, order='C', dtype=np.complex128)
    for i, f_gs_i in enumerate(f_gs):
        out[i] = lib.multiply(f_gs_i, -absG2, out=out[i])
    return out

def laplacian_by_fft(f, Gv, mesh):
    '''
    Compute :math:`\Delta f(r)` by FFT.
    '''
    ng, dim = Gv.shape
    assert ng == np.prod(mesh)
    f_gs = fft(f.reshape(-1,ng), mesh)
    f2_gs = laplacian_gs(f_gs, Gv)
    f2_rs = ifft(f2_gs.reshape(-1,ng), mesh)
    f2_rs = lib.copy(f2_rs, dtype=float)
    f2 = f2_rs.reshape(-1,ng)
    if f.ndim == 1:
        f2 = f2[0]
    return f2

def laplacian_by_fdiff(cell, f, mesh=None):
    assert f.dtype == float
    if mesh is None:
        mesh = cell.mesh
    mesh = np.asarray(mesh, order='C', dtype=np.int32)
    assert f.size == np.prod(mesh)
    a = cell.lattice_vectors()
    # cube
    dr = [a[i,i] / mesh[i] for i in range(3)]
    dr = np.asarray(dr, order='C', dtype=float)
    f = np.asarray(f, order='C')
    lf = np.empty_like(f)
    fun = getattr(libpbc, 'rs_laplacian_cd3')
    fun(f.ctypes.data_as(ctypes.c_void_p),
        lf.ctypes.data_as(ctypes.c_void_p),
        mesh.ctypes.data_as(ctypes.c_void_p),
        dr.ctypes.data_as(ctypes.c_void_p))
    return lf.ravel()

def solve_poisson(cell, rho, coulG=None, Gv=None, mesh=None,
                  compute_potential=True, compute_gradient=False,
                  real_potential=True):
    if mesh is None:
        mesh = cell.mesh
    if coulG is None:
        coulG = get_coulG(cell, mesh=mesh)

    ng = np.prod(mesh)
    rhoG = fft(rho.reshape(-1,ng), mesh)
    phiR = None
    if compute_potential:
        phiG = np.empty_like(rhoG)
        for i in range(len(phiG)):
            phiG[i] = lib.multiply(rhoG[i], coulG)
        phiR = ifft(phiG, mesh)
        if real_potential:
            phiR = lib.copy(phiR, dtype=float)

    dphiR = None
    if compute_gradient:
        if Gv is None:
            Gv = cell.get_Gv(mesh)
        _ng, dim = Gv.shape
        assert _ng == ng
        if dim != 3:
            raise NotImplementedError

        drhoG = gradient_gs(rhoG, Gv).reshape(-1,dim,ng)
        dphiR = np.empty_like(drhoG, dtype=np.complex128)
        for i in range(len(dphiR)):
            for x in range(dim):
                dphiG = lib.multiply(drhoG[i,x], coulG)
                dphiR[i,x] = ifft(dphiG, mesh)
        if real_potential:
            dphiR = lib.copy(dphiR, dtype=float)

    if rho.ndim == 1:
        if compute_potential:
            phiR = phiR[0]
        if compute_gradient:
            dphiR = dphiR[0]
    return phiR, dphiR

def restrict_by_fft(f, mesh, submeshes):
    from pyscf.pbc.dft.multigrid.utils import _take_4d
    real = False
    if f.dtype == float:
        real = True

    ng = np.prod(mesh)
    f_gs = fft(f.reshape(-1,ng), mesh).reshape(-1,*mesh)

    out = []
    submeshes = np.asarray(submeshes).reshape(-1,3)
    for i, submesh in enumerate(submeshes):
        ng_sub = np.prod(submesh)
        gx = np.fft.fftfreq(submesh[0], 1./submesh[0]).astype(np.int32)
        gy = np.fft.fftfreq(submesh[1], 1./submesh[1]).astype(np.int32)
        gz = np.fft.fftfreq(submesh[2], 1./submesh[2]).astype(np.int32)
        f_sub_gs = _take_4d(f_gs, (None, gx, gy, gz)).reshape(-1,ng_sub)
        f_sub_rs = ifft(f_sub_gs, submesh)
        if real:
            f_sub_rs = lib.copy(f_sub_rs, dtype=float)
        fac = ng_sub / ng
        f_sub_rs = lib.multiply(fac, f_sub_rs, out=f_sub_rs)
        if f.ndim == 1:
            f_sub_rs = f_sub_rs[0]
        out.append(f_sub_rs)

    if len(submeshes) == 1:
        out = out[0]
    return out

def prolong_by_fft(f_sub, mesh, submesh):
    from pyscf.pbc.dft.multigrid.utils import _takebak_4d
    real = False
    if f_sub.dtype == float:
        real = True
    input_is_vector = f_sub.ndim == 1

    ng = np.prod(mesh)
    ng_sub = np.prod(submesh)
    f_sub = f_sub.reshape(-1,ng_sub)
    nset = f_sub.shape[0]
    f_sub_gs = fft(f_sub, submesh)
    gx = np.fft.fftfreq(submesh[0], 1./submesh[0]).astype(np.int32)
    gy = np.fft.fftfreq(submesh[1], 1./submesh[1]).astype(np.int32)
    gz = np.fft.fftfreq(submesh[2], 1./submesh[2]).astype(np.int32)
    f_gs = np.zeros([nset, *mesh], dtype=np.complex128)
    f_gs = _takebak_4d(f_gs, f_sub_gs.reshape(-1,*submesh), (None, gx, gy, gz)).reshape(-1,ng)
    f_rs = ifft(f_gs, mesh)
    if real:
        f_rs = lib.copy(f_rs, dtype=float)
    fac = ng / ng_sub
    f_rs = lib.multiply(fac, f_rs, out=f_rs)

    if input_is_vector:
        f_rs = f_rs[0]
    return f_rs<|MERGE_RESOLUTION|>--- conflicted
+++ resolved
@@ -534,7 +534,6 @@
         # larger than rcut. The boundary penalty ensures that Ls would be able to
         # cover the basis that sitting out of the cell.
         # See issue https://github.com/pyscf/pyscf/issues/1017
-<<<<<<< HEAD
         scaled_atom_coords = lib.dot(cell.atom_coords(), b.T)
         boundary_penalty = np.zeros((3,), dtype=float)
         neg = scaled_atom_coords.min(axis=0)
@@ -547,13 +546,6 @@
             boundary_penalty[pos_arg] = np.maximum(boundary_penalty[pos_arg], pos[pos_arg])
         #boundary_penalty = np.max([abs(scaled_atom_coords).max(axis=0),
         #                           abs(1 - scaled_atom_coords).max(axis=0)], axis=0)
-=======
-        boundary_penalty = 0
-        scaled_atom_coords = cell.atom_coords().dot(b.T)
-        if len(scaled_atom_coords) > 0:
-            boundary_penalty = np.max([abs(scaled_atom_coords).max(axis=0),
-                                       abs(1 - scaled_atom_coords).max(axis=0)], axis=0)
->>>>>>> 59f0f566
         nimgs = np.ceil(rcut * heights_inv + boundary_penalty).astype(int)
     else:
         rcut = max((np.asarray(nimgs))/heights_inv)

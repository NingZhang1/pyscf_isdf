#!/usr/bin/env python
# Copyright 2014-2021 The PySCF Developers. All Rights Reserved.
#
# Licensed under the Apache License, Version 2.0 (the "License");
# you may not use this file except in compliance with the License.
# You may obtain a copy of the License at
#
#     http://www.apache.org/licenses/LICENSE-2.0
#
# Unless required by applicable law or agreed to in writing, software
# distributed under the License is distributed on an "AS IS" BASIS,
# WITHOUT WARRANTIES OR CONDITIONS OF ANY KIND, either express or implied.
# See the License for the specific language governing permissions and
# limitations under the License.

import warnings
import copy
import ctypes
import numpy as np
import scipy.linalg
from pyscf import lib
from pyscf.lib import logger
from pyscf.gto import ATM_SLOTS, BAS_SLOTS, ATOM_OF, PTR_COORD
from pyscf.pbc.lib.kpts_helper import get_kconserv, get_kconserv3  # noqa
from pyscf import __config__

libpbc = lib.load_library('libpbc')
FFT_ENGINE = getattr(__config__, 'pbc_tools_pbc_fft_engine', 'BLAS')

def _fftn_blas(f, mesh):
    Gx = np.fft.fftfreq(mesh[0])
    Gy = np.fft.fftfreq(mesh[1])
    Gz = np.fft.fftfreq(mesh[2])
    expRGx = np.exp(np.einsum('x,k->xk', -2j*np.pi*np.arange(mesh[0]), Gx))
    expRGy = np.exp(np.einsum('x,k->xk', -2j*np.pi*np.arange(mesh[1]), Gy))
    expRGz = np.exp(np.einsum('x,k->xk', -2j*np.pi*np.arange(mesh[2]), Gz))
    out = np.empty(f.shape, dtype=np.complex128)
    #buf = np.empty(mesh, dtype=np.complex128)
    for i, fi in enumerate(f):
        #buf[:] = fi.reshape(mesh)
        buf = lib.copy(fi.reshape(mesh), dtype=np.complex128)
        g = lib.dot(buf.reshape(mesh[0],-1).T, expRGx, c=out[i].reshape(-1,mesh[0]))
        g = lib.dot(g.reshape(mesh[1],-1).T, expRGy, c=buf.reshape(-1,mesh[1]))
        g = lib.dot(g.reshape(mesh[2],-1).T, expRGz, c=out[i].reshape(-1,mesh[2]))
    return out.reshape(-1, *mesh)

def _ifftn_blas(g, mesh):
    Gx = np.fft.fftfreq(mesh[0])
    Gy = np.fft.fftfreq(mesh[1])
    Gz = np.fft.fftfreq(mesh[2])
    expRGx = np.exp(np.einsum('x,k->xk', 2j*np.pi*np.arange(mesh[0]), Gx))
    expRGy = np.exp(np.einsum('x,k->xk', 2j*np.pi*np.arange(mesh[1]), Gy))
    expRGz = np.exp(np.einsum('x,k->xk', 2j*np.pi*np.arange(mesh[2]), Gz))
    out = np.empty(g.shape, dtype=np.complex128)
    #buf = np.empty(mesh, dtype=np.complex128)
    for i, gi in enumerate(g):
        #buf[:] = gi.reshape(mesh)
        buf = lib.copy(gi.reshape(mesh), dtype=np.complex128)
        f = lib.dot(buf.reshape(mesh[0],-1).T, expRGx, 1./mesh[0], c=out[i].reshape(-1,mesh[0]))
        f = lib.dot(f.reshape(mesh[1],-1).T, expRGy, 1./mesh[1], c=buf.reshape(-1,mesh[1]))
        f = lib.dot(f.reshape(mesh[2],-1).T, expRGz, 1./mesh[2], c=out[i].reshape(-1,mesh[2]))
    return out.reshape(-1, *mesh)

if FFT_ENGINE == 'FFTW':
    try:
        libfft = lib.load_library('libfft')
    except OSError:
        raise RuntimeError("Failed to load libfft")

    def _complex_fftn_fftw(f, mesh, func):
        if f.dtype == np.double and f.flags.c_contiguous:
            f = lib.copy(f, dtype=np.complex128)
        else:
            f = np.asarray(f, order='C', dtype=np.complex128)
        mesh = np.asarray(mesh, order='C', dtype=np.int32)
        rank = len(mesh)
        out = np.empty_like(f)
        fn = getattr(libfft, func)
        for i, fi in enumerate(f):
            fn(fi.ctypes.data_as(ctypes.c_void_p),
               out[i].ctypes.data_as(ctypes.c_void_p),
               mesh.ctypes.data_as(ctypes.c_void_p),
               ctypes.c_int(rank))
        return out

    def _fftn_wrapper(a):
        mesh = a.shape[1:]
        return _complex_fftn_fftw(a, mesh, 'fft')
    def _ifftn_wrapper(a):
        mesh = a.shape[1:]
        return _complex_fftn_fftw(a, mesh, 'ifft')

elif FFT_ENGINE == 'PYFFTW':
    # pyfftw is slower than np.fft in most cases
    try:
        import pyfftw
        pyfftw.interfaces.cache.enable()
        nproc = lib.num_threads()
        def _fftn_wrapper(a):
            return pyfftw.interfaces.numpy_fft.fftn(a, axes=(1,2,3), threads=nproc)
        def _ifftn_wrapper(a):
            return pyfftw.interfaces.numpy_fft.ifftn(a, axes=(1,2,3), threads=nproc)
    except ImportError:
        def _fftn_wrapper(a):
            return np.fft.fftn(a, axes=(1,2,3))
        def _ifftn_wrapper(a):
            return np.fft.ifftn(a, axes=(1,2,3))

elif FFT_ENGINE == 'NUMPY':
    def _fftn_wrapper(a):
        return np.fft.fftn(a, axes=(1,2,3))
    def _ifftn_wrapper(a):
        return np.fft.ifftn(a, axes=(1,2,3))

elif FFT_ENGINE == 'NUMPY+BLAS':
    _EXCLUDE = [17, 19, 23, 29, 31, 37, 41, 43, 47, 53, 59, 61, 67, 71, 73, 79,
                83, 89, 97,101,103,107,109,113,127,131,137,139,149,151,157,163,
                167,173,179,181,191,193,197,199,211,223,227,229,233,239,241,251,
                257,263,269,271,277,281,283,293]
    _EXCLUDE = set(_EXCLUDE + [n*2 for n in _EXCLUDE] + [n*3 for n in _EXCLUDE])
    def _fftn_wrapper(a):
        mesh = a.shape[1:]
        if mesh[0] in _EXCLUDE and mesh[1] in _EXCLUDE and mesh[2] in _EXCLUDE:
            return _fftn_blas(a, mesh)
        else:
            return np.fft.fftn(a, axes=(1,2,3))
    def _ifftn_wrapper(a):
        mesh = a.shape[1:]
        if mesh[0] in _EXCLUDE and mesh[1] in _EXCLUDE and mesh[2] in _EXCLUDE:
            return _ifftn_blas(a, mesh)
        else:
            return np.fft.ifftn(a, axes=(1,2,3))

elif FFT_ENGINE == 'CUPY':
    import cupy
    def _fftn_wrapper(a):
        a = lib.device_put(a)
        a_fft = cupy.fft.fftn(a, axes=(1,2,3))
        a_fft = lib.device_get(a_fft, dtype=np.complex128)
        return a_fft
    def _ifftn_wrapper(a):
        a = lib.device_put(a)
        a_ifft = cupy.fft.ifftn(a, axes=(1,2,3))
        a_ifft = lib.device_get(a_ifft, dtype=np.complex128)
        return a_ifft

#?elif:  # 'FFTW+BLAS'
else:  # 'BLAS'
    def _fftn_wrapper(a):
        mesh = a.shape[1:]
        return _fftn_blas(a, mesh)
    def _ifftn_wrapper(a):
        mesh = a.shape[1:]
        return _ifftn_blas(a, mesh)


def fft(f, mesh):
    '''Perform the 3D FFT from real (R) to reciprocal (G) space.

    After FFT, (u, v, w) -> (j, k, l).
    (jkl) is in the index order of Gv.

    FFT normalization factor is 1., as in MH and in `numpy.fft`.

    Args:
        f : (nx*ny*nz,) ndarray
            The function to be FFT'd, flattened to a 1D array corresponding
            to the index order of :func:`cartesian_prod`.
        mesh : (3,) ndarray of ints (= nx,ny,nz)
            The number G-vectors along each direction.

    Returns:
        (nx*ny*nz,) ndarray
            The FFT 1D array in same index order as Gv (natural order of
            numpy.fft).

    '''
    if f.size == 0:
        return np.zeros_like(f)

    f3d = f.reshape(-1, *mesh)
    assert (f3d.shape[0] == 1 or f[0].size == f3d[0].size)
    g3d = _fftn_wrapper(f3d)
    ngrids = np.prod(mesh)
    if f.ndim == 1 or (f.ndim == 3 and f.size == ngrids):
        return g3d.ravel()
    else:
        return g3d.reshape(-1, ngrids)

def ifft(g, mesh):
    '''Perform the 3D inverse FFT from reciprocal (G) space to real (R) space.

    Inverse FFT normalization factor is 1./N, same as in `numpy.fft` but
    **different** from MH (they use 1.).

    Args:
        g : (nx*ny*nz,) ndarray
            The function to be inverse FFT'd, flattened to a 1D array
            corresponding to the index order of `span3`.
        mesh : (3,) ndarray of ints (= nx,ny,nz)
            The number G-vectors along each direction.

    Returns:
        (nx*ny*nz,) ndarray
            The inverse FFT 1D array in same index order as Gv (natural order
            of numpy.fft).

    '''
    if g.size == 0:
        return np.zeros_like(g)

    g3d = g.reshape(-1, *mesh)
    assert (g3d.shape[0] == 1 or g[0].size == g3d[0].size)
    f3d = _ifftn_wrapper(g3d)
    ngrids = np.prod(mesh)
    if g.ndim == 1 or (g.ndim == 3 and g.size == ngrids):
        return f3d.ravel()
    else:
        return f3d.reshape(-1, ngrids)


def fftk(f, mesh, expmikr):
    r'''Perform the 3D FFT of a real-space function which is (periodic*e^{ikr}).

    fk(k+G) = \sum_r fk(r) e^{-i(k+G)r} = \sum_r [f(k)e^{-ikr}] e^{-iGr}
    '''
    return fft(f*expmikr, mesh)


def ifftk(g, mesh, expikr):
    r'''Perform the 3D inverse FFT of f(k+G) into a function which is (periodic*e^{ikr}).

    fk(r) = (1/Ng) \sum_G fk(k+G) e^{i(k+G)r} = (1/Ng) \sum_G [fk(k+G)e^{iGr}] e^{ikr}
    '''
    return ifft(g, mesh) * expikr


def get_coulG(cell, k=np.zeros(3), exx=False, mf=None, mesh=None, Gv=None,
              wrap_around=True, omega=None, **kwargs):
    '''Calculate the Coulomb kernel for all G-vectors, handling G=0 and exchange.

    Args:
        k : (3,) ndarray
            k-point
        exx : bool or str
            Whether this is an exchange matrix element.
        mf : instance of :class:`SCF`

    Returns:
        coulG : (ngrids,) ndarray
            The Coulomb kernel.
        mesh : (3,) ndarray of ints (= nx,ny,nz)
            The number G-vectors along each direction.
        omega : float
            Enable Coulomb kernel erf(|omega|*r12)/r12 if omega > 0
            and erfc(|omega|*r12)/r12 if omega < 0.
            Note this parameter is slightly different to setting cell.omega
            for the treatment of exxdiv (at G0).  cell.omega affects Ewald
            probe charge at G0. It is used mostly by RSH functionals for
            the long-range part of HF exchange. This parameter is used by
            range-separated JK builder and range-separated DF (and other
            range-separated integral methods) which require Ewald probe charge
            to be computed with regular Coulomb interaction (1/r12).
    '''
    exxdiv = exx
    if isinstance(exx, str):
        exxdiv = exx
    elif exx and mf is not None:
        exxdiv = mf.exxdiv

    if mesh is None:
        mesh = cell.mesh
    if 'gs' in kwargs:
        warnings.warn('cell.gs is deprecated.  It is replaced by cell.mesh,'
                      'the number of PWs (=2*gs+1) along each direction.')
        mesh = [2*n+1 for n in kwargs['gs']]
    if Gv is None:
        Gv = cell.get_Gv(mesh)

    if abs(k).sum() > 1e-9:
        kG = k + Gv
    else:
        kG = Gv

    equal2boundary = None
    if wrap_around and abs(k).sum() > 1e-9:
        equal2boundary = np.zeros(Gv.shape[0], dtype=bool)
        # Here we 'wrap around' the high frequency k+G vectors into their lower
        # frequency counterparts.  Important if you want the gamma point and k-point
        # answers to agree
        b = cell.reciprocal_vectors()
        box_edge = np.einsum('i,ij->ij', np.asarray(mesh)//2+0.5, b)
        assert (all(np.linalg.solve(box_edge.T, k).round(9).astype(int)==0))
        reduced_coords = np.linalg.solve(box_edge.T, kG.T).T.round(9)
        on_edge = reduced_coords.astype(int)
        if cell.dimension >= 1:
            equal2boundary |= reduced_coords[:,0] == 1
            equal2boundary |= reduced_coords[:,0] ==-1
            kG[on_edge[:,0]== 1] -= 2 * box_edge[0]
            kG[on_edge[:,0]==-1] += 2 * box_edge[0]
        if cell.dimension >= 2:
            equal2boundary |= reduced_coords[:,1] == 1
            equal2boundary |= reduced_coords[:,1] ==-1
            kG[on_edge[:,1]== 1] -= 2 * box_edge[1]
            kG[on_edge[:,1]==-1] += 2 * box_edge[1]
        if cell.dimension == 3:
            equal2boundary |= reduced_coords[:,2] == 1
            equal2boundary |= reduced_coords[:,2] ==-1
            kG[on_edge[:,2]== 1] -= 2 * box_edge[2]
            kG[on_edge[:,2]==-1] += 2 * box_edge[2]

    #absG2 = np.einsum('gi,gi->g', kG, kG)
    absG2 = lib.multiply_sum(kG, kG, axis=1)

    if getattr(mf, 'kpts', None) is not None:
        kpts = mf.kpts
    else:
        kpts = k.reshape(1,3)
    Nk = len(kpts)

    if exxdiv == 'vcut_sph':  # PRB 77 193110
        Rc = (3*Nk*cell.vol/(4*np.pi))**(1./3)
        with np.errstate(divide='ignore',invalid='ignore'):
            coulG = 4*np.pi/absG2*(1.0 - np.cos(np.sqrt(absG2)*Rc))
        coulG[absG2==0] = 4*np.pi*0.5*Rc**2

        if cell.dimension < 3:
            raise NotImplementedError

    elif exxdiv == 'vcut_ws':  # PRB 87, 165122
        assert (cell.dimension == 3)
        if not getattr(mf, '_ws_exx', None):
            mf._ws_exx = precompute_exx(cell, kpts)
        exx_alpha = mf._ws_exx['alpha']
        exx_kcell = mf._ws_exx['kcell']
        exx_q = mf._ws_exx['q']
        exx_vq = mf._ws_exx['vq']

        with np.errstate(divide='ignore',invalid='ignore'):
            coulG = 4*np.pi/absG2*(1.0 - np.exp(-absG2/(4*exx_alpha**2)))
        coulG[absG2==0] = np.pi / exx_alpha**2
        # Index k+Gv into the precomputed vq and add on
        gxyz = np.dot(kG, exx_kcell.lattice_vectors().T)/(2*np.pi)
        gxyz = gxyz.round(decimals=6).astype(int)
        mesh = np.asarray(exx_kcell.mesh)
        gxyz = (gxyz + mesh)%mesh
        qidx = (gxyz[:,0]*mesh[1] + gxyz[:,1])*mesh[2] + gxyz[:,2]
        #qidx = [np.linalg.norm(exx_q-kGi,axis=1).argmin() for kGi in kG]
        maxqv = abs(exx_q).max(axis=0)
        is_lt_maxqv = (abs(kG) <= maxqv).all(axis=1)
        coulG = coulG.astype(exx_vq.dtype)
        coulG[is_lt_maxqv] += exx_vq[qidx[is_lt_maxqv]]

        if cell.dimension < 3:
            raise NotImplementedError

    else:
        # Ewald probe charge method to get the leading term of the finite size
        # error in exchange integrals

        G0_idx = np.where(absG2==0)[0]
        if cell.dimension != 2 or cell.low_dim_ft_type == 'inf_vacuum':
            with np.errstate(divide='ignore'):
                coulG = lib.multiply(4*np.pi, lib.reciprocal(absG2))
                coulG[G0_idx] = 0

        elif cell.dimension == 2:
            # The following 2D analytical fourier transform is taken from:
            # R. Sundararaman and T. Arias PRB 87, 2013
            b = cell.reciprocal_vectors()
            Ld2 = np.pi/np.linalg.norm(b[2])
            Gz = kG[:,2]
            Gp = np.linalg.norm(kG[:,:2], axis=1)
            weights = 1. - np.cos(Gz*Ld2) * np.exp(-Gp*Ld2)
            with np.errstate(divide='ignore', invalid='ignore'):
                coulG = weights*4*np.pi/absG2
            if len(G0_idx) > 0:
                coulG[G0_idx] = -2*np.pi*Ld2**2 #-pi*L_z^2/2

        elif cell.dimension == 1:
            logger.warn(cell, 'No method for PBC dimension 1, dim-type %s.'
                        '  cell.low_dim_ft_type="inf_vacuum"  should be set.',
                        cell.low_dim_ft_type)
            raise NotImplementedError

            # Carlo A. Rozzi, PRB 73, 205119 (2006)
            a = cell.lattice_vectors()
            # Rc is the cylindrical radius
            Rc = np.sqrt(cell.vol / np.linalg.norm(a[0])) / 2
            Gx = abs(kG[:,0])
            Gp = np.linalg.norm(kG[:,1:], axis=1)
            with np.errstate(divide='ignore', invalid='ignore'):
                weights = 1 + Gp*Rc * scipy.special.j1(Gp*Rc) * scipy.special.k0(Gx*Rc)
                weights -= Gx*Rc * scipy.special.j0(Gp*Rc) * scipy.special.k1(Gx*Rc)
                coulG = 4*np.pi/absG2 * weights
                # TODO: numerical integation
                # coulG[Gx==0] = -4*np.pi * (dr * r * scipy.special.j0(Gp*r) * np.log(r)).sum()
            if len(G0_idx) > 0:
                coulG[G0_idx] = -np.pi*Rc**2 * (2*np.log(Rc) - 1)

        # The divergent part of periodic summation of (ii|ii) integrals in
        # Coulomb integrals were cancelled out by electron-nucleus
        # interaction. The periodic part of (ii|ii) in exchange cannot be
        # cancelled out by Coulomb integrals. Its leading term is calculated
        # using Ewald probe charge (the function madelung below)
        if cell.dimension > 0 and exxdiv == 'ewald' and len(G0_idx) > 0:
            coulG[G0_idx] += Nk*cell.vol*madelung(cell, kpts)

    if equal2boundary is not None:
        coulG[equal2boundary] = 0

    # Scale the coulG kernel for attenuated Coulomb integrals.
    # * omega is used by RangeSeparatedJKBuilder which requires ewald probe charge
    # being evaluated with regular Coulomb interaction (1/r12).
    # * cell.omega, which affects the ewald probe charge, is often set by
    # DFT-RSH functionals to build long-range HF-exchange for erf(omega*r12)/r12
    if omega is not None:
        if omega > 0:
            # long range part
            coulG *= np.exp(-.25/omega**2 * absG2)
        elif omega < 0:
            # short range part
            coulG *= (1 - np.exp(-.25/omega**2 * absG2))
    elif cell.omega > 0:
        coulG *= np.exp(-.25/cell.omega**2 * absG2)
    elif cell.omega < 0:
        raise NotImplementedError

    return coulG

def precompute_exx(cell, kpts):
    from pyscf.pbc import gto as pbcgto
    from pyscf.pbc.dft import gen_grid
    log = lib.logger.Logger(cell.stdout, cell.verbose)
    log.debug("# Precomputing Wigner-Seitz EXX kernel")
    Nk = get_monkhorst_pack_size(cell, kpts)
    log.debug("# Nk = %s", Nk)

    kcell = pbcgto.Cell()
    kcell.atom = 'H 0. 0. 0.'
    kcell.spin = 1
    kcell.unit = 'B'
    kcell.verbose = 0
    kcell.a = cell.lattice_vectors() * Nk
    Lc = 1.0/lib.norm(np.linalg.inv(kcell.a), axis=0)
    log.debug("# Lc = %s", Lc)
    Rin = Lc.min() / 2.0
    log.debug("# Rin = %s", Rin)
    # ASE:
    alpha = 5./Rin # sqrt(-ln eps) / Rc, eps ~ 10^{-11}
    log.info("WS alpha = %s", alpha)
    kcell.mesh = np.array([4*int(L*alpha*3.0) for L in Lc])  # ~ [120,120,120]
    # QE:
    #alpha = 3./Rin * np.sqrt(0.5)
    #kcell.mesh = (4*alpha*np.linalg.norm(kcell.a,axis=1)).astype(int)
    log.debug("# kcell.mesh FFT = %s", kcell.mesh)
    rs = kcell.get_uniform_grids(wrap_around=False)
    kngs = len(rs)
    log.debug("# kcell kngs = %d", kngs)
    corners_coord = lib.cartesian_prod(([0, 1], [0, 1], [0, 1]))
    corners = np.dot(corners_coord, kcell.a)
    #vR = np.empty(kngs)
    #for i, rv in enumerate(rs):
    #    # Minimum image convention to corners of kcell parallelepiped
    #    r = lib.norm(rv-corners, axis=1).min()
    #    if np.isclose(r, 0.):
    #        vR[i] = 2*alpha / np.sqrt(np.pi)
    #    else:
    #        vR[i] = scipy.special.erf(alpha*r) / r
    r = np.min([lib.norm(rs-c, axis=1) for c in corners], axis=0)
    vR = scipy.special.erf(alpha*r) / (r+1e-200)
    vR[r<1e-9] = 2*alpha / np.sqrt(np.pi)
    vG = (kcell.vol/kngs) * fft(vR, kcell.mesh)

    if abs(vG.imag).max() > 1e-6:
        # vG should be real in regular lattice. If imaginary part is observed,
        # this probably means a ws cell was built from a unconventional
        # lattice. The SR potential erfc(alpha*r) for the charge in the center
        # of ws cell decays to the region out of ws cell. The Ewald-sum based
        # on the minimum image convention cannot be used to build the kernel
        # Eq (12) of PRB 87, 165122
        raise RuntimeError('Unconventional lattice was found')

    ws_exx = {'alpha': alpha,
              'kcell': kcell,
              'q'    : kcell.Gv,
              'vq'   : vG.real.copy()}
    log.debug("# Finished precomputing")
    return ws_exx


def madelung(cell, kpts):
    Nk = get_monkhorst_pack_size(cell, kpts)
    ecell = copy.copy(cell)
    ecell._atm = np.array([[1, cell._env.size, 0, 0, 0, 0]])
    ecell._env = np.append(cell._env, [0., 0., 0.])
    ecell.unit = 'B'
    #ecell.verbose = 0
    ecell.a = np.einsum('xi,x->xi', cell.lattice_vectors(), Nk)
    ecell.mesh = np.asarray(cell.mesh) * Nk

    if cell.omega == 0:
        return -2*ecell.ewald()

    else:
        # cell.ewald function does not use the Coulomb kernel function
        # get_coulG. When computing the nuclear interactions with attenuated
        # Coulomb operator, the Ewald summation technique is not needed
        # because the Coulomb kernel 4pi/G^2*exp(-G^2/4/omega**2) decays
        # quickly.
        Gv, Gvbase, weights = ecell.get_Gv_weights(ecell.mesh)
        coulG = get_coulG(ecell, Gv=Gv)
        ZSI = np.einsum("i,ij->j", ecell.atom_charges(), ecell.get_SI(Gv))
        return 2*cell.omega/np.pi**0.5-np.einsum('i,i,i->', ZSI.conj(), ZSI, coulG*weights).real


def get_monkhorst_pack_size(cell, kpts, tol=1e-5):
    kpts = np.reshape(kpts, (-1,3))
    min_tol = tol
    assert kpts.shape[0] < 1/min_tol
    if kpts.shape[0] == 1:
        Nk = np.array([1,1,1])
    else:
        tol = max(10**(-int(-np.log10(1/kpts.shape[0]))-2), min_tol)
        skpts = cell.get_scaled_kpts(kpts)
        Nk = np.array([np.count_nonzero(abs(ski[1:]-ski[:-1]) > tol) + 1
                       for ski in np.sort(skpts.T)])
    return Nk


def get_lattice_Ls(cell, nimgs=None, rcut=None, dimension=None, discard=True):
    '''Get the (Cartesian, unitful) lattice translation vectors for nearby images.
    The translation vectors can be used for the lattice summation.'''
    a = cell.lattice_vectors()
    b = cell.reciprocal_vectors(norm_to=1)
    heights_inv = lib.norm(b, axis=1)

    if nimgs is None:
        if rcut is None:
            rcut = cell.rcut
        # For atoms outside the cell, distance between certain basis of nearby
        # images may be smaller than rcut threshold even the corresponding Ls is
        # larger than rcut. The boundary penalty ensures that Ls would be able to
        # cover the basis that sitting out of the cell.
        # See issue https://github.com/pyscf/pyscf/issues/1017
        scaled_atom_coords = lib.dot(cell.atom_coords(), b.T)
        boundary_penalty = np.zeros((3,), dtype=float)
        neg = scaled_atom_coords.min(axis=0)
        neg_arg = neg < 0
        if neg_arg.any():
            boundary_penalty[neg_arg] = np.maximum(boundary_penalty[neg_arg], abs(neg[neg_arg]))
        pos = scaled_atom_coords.max(axis=0) - 1
        pos_arg = pos > 0
        if pos_arg.any():
            boundary_penalty[pos_arg] = np.maximum(boundary_penalty[pos_arg], pos[pos_arg])
        #boundary_penalty = np.max([abs(scaled_atom_coords).max(axis=0),
        #                           abs(1 - scaled_atom_coords).max(axis=0)], axis=0)
        nimgs = np.ceil(rcut * heights_inv + boundary_penalty).astype(int)
    else:
        rcut = max((np.asarray(nimgs))/heights_inv)

    if dimension is None:
        dimension = cell.dimension
    if dimension == 0:
        nimgs = [0, 0, 0]
    elif dimension == 1:
        nimgs = [nimgs[0], 0, 0]
    elif dimension == 2:
        nimgs = [nimgs[0], nimgs[1], 0]

    Ts = lib.cartesian_prod((np.arange(-nimgs[0], nimgs[0]+1),
                             np.arange(-nimgs[1], nimgs[1]+1),
                             np.arange(-nimgs[2], nimgs[2]+1)))
    Ls = np.dot(Ts, a)
    if discard:
        Ls = _discard_edge_images(cell, Ls, rcut, dimension)
    return np.asarray(Ls, order='C')

def _discard_edge_images(cell, Ls, rcut, dimension):
    '''
    Discard images if no basis in the image would contribute to lattice sum.
    '''
    if cell.dimension == 0 or rcut <= 0:
        return np.zeros((1, 3))

    a = cell.lattice_vectors()
    scaled_atom_coords = np.linalg.solve(a.T, cell.atom_coords().T).T
    atom_boundary_max = scaled_atom_coords[:,:dimension].max(axis=0)
    atom_boundary_min = scaled_atom_coords[:,:dimension].min(axis=0)
    if (np.any(atom_boundary_max > 2) or np.any(atom_boundary_min < -1)):
        logger.warn(cell, 'Atoms found very far from the primitive cell. '
                    'Atom coordinates may be error.')
        atom_boundary_max[atom_boundary_max > 1] = 1
        atom_boundary_min[atom_boundary_min <-1] = -1
    # ovlp_penalty ensures the overlap integrals for atoms in the adjcent
    # images are converged.
    ovlp_penalty = atom_boundary_max - atom_boundary_min
    # atom_boundary_min-1 ensures the values of basis at the grids on the edge
    # of the primitive cell converged
    boundary_max = np.ceil(np.max([atom_boundary_max  ,  ovlp_penalty], axis=0)).astype(int)
    boundary_min = np.floor(np.min([atom_boundary_min-1, -ovlp_penalty], axis=0)).astype(int)
    penalty_x = penalty_y = penalty_z = [0]
    if dimension == 1:
        penalty_x = np.arange(boundary_min[0], boundary_max[0]+1)
    elif dimension == 2:
        penalty_x = np.arange(boundary_min[0], boundary_max[0]+1)
        penalty_y = np.arange(boundary_min[1], boundary_max[1]+1)
    else:
        penalty_x = np.arange(boundary_min[0], boundary_max[0]+1)
        penalty_y = np.arange(boundary_min[1], boundary_max[1]+1)
        penalty_z = np.arange(boundary_min[2], boundary_max[2]+1)
    shifts = lib.cartesian_prod([penalty_x, penalty_y, penalty_z]).dot(a)
    Ls_mask = (np.linalg.norm(Ls + shifts[:,None,:], axis=2) < rcut).any(axis=0)
    # cell0 (Ls == 0) should always be included.
    Ls_mask[len(Ls)//2] = True
    return Ls[Ls_mask]


def super_cell(cell, ncopy, wrap_around=False):
    '''Create an ncopy[0] x ncopy[1] x ncopy[2] supercell of the input cell
    Note this function differs from :fun:`cell_plus_imgs` that cell_plus_imgs
    creates images in both +/- direction.

    Args:
        cell : instance of :class:`Cell`
        ncopy : (3,) array
        wrap_around : bool
            Put the original cell centered on the super cell. It has the
            effects corresponding to the parameter wrap_around of
            cell.make_kpts.

    Returns:
        supcell : instance of :class:`Cell`
    '''
    a = cell.lattice_vectors()
    #:supcell.atom = []
    #:for Lx in range(ncopy[0]):
    #:    for Ly in range(ncopy[1]):
    #:        for Lz in range(ncopy[2]):
    #:            # Using cell._atom guarantees coord is in Bohr
    #:            for atom, coord in cell._atom:
    #:                L = np.dot([Lx, Ly, Lz], a)
    #:                supcell.atom.append([atom, coord + L])
    xs = np.arange(ncopy[0])
    ys = np.arange(ncopy[1])
    zs = np.arange(ncopy[2])
    if wrap_around:
        xs[(ncopy[0]+1)//2:] -= ncopy[0]
        ys[(ncopy[1]+1)//2:] -= ncopy[1]
        zs[(ncopy[2]+1)//2:] -= ncopy[2]
    Ts = lib.cartesian_prod((xs, ys, zs))
    Ls = np.dot(Ts, a)
    supcell = copy.copy(cell)
    supcell.a = np.einsum('i,ij->ij', ncopy, a)
    supcell.mesh = np.asarray(ncopy) * np.asarray(cell.mesh)
    return _build_supcell_(supcell, cell, Ls)


def cell_plus_imgs(cell, nimgs):
    '''Create a supercell via nimgs[i] in each +/- direction, as in get_lattice_Ls().
    Note this function differs from :fun:`super_cell` that super_cell only
    stacks the images in + direction.

    Args:
        cell : instance of :class:`Cell`
        nimgs : (3,) array

    Returns:
        supcell : instance of :class:`Cell`
    '''
    a = cell.lattice_vectors()
    Ts = lib.cartesian_prod((np.arange(-nimgs[0], nimgs[0]+1),
                             np.arange(-nimgs[1], nimgs[1]+1),
                             np.arange(-nimgs[2], nimgs[2]+1)))
    Ls = np.dot(Ts, a)
    supcell = copy.copy(cell)
    supcell.a = np.einsum('i,ij->ij', nimgs, a)
    supcell.mesh = np.array([(nimgs[0]*2+1)*cell.mesh[0],
                             (nimgs[1]*2+1)*cell.mesh[1],
                             (nimgs[2]*2+1)*cell.mesh[2]])
    return _build_supcell_(supcell, cell, Ls)

def _build_supcell_(supcell, cell, Ls):
    '''
    Construct supcell ._env directly without calling supcell.build() method.
    This reserves the basis contraction coefficients defined in cell
    '''
    nimgs = len(Ls)
    symbs = [atom[0] for atom in cell._atom] * nimgs
    coords = Ls.reshape(-1,1,3) + cell.atom_coords()
    supcell.atom = supcell._atom = list(zip(symbs, coords.reshape(-1,3).tolist()))
    supcell.unit = 'B'

    # Do not call supcell.build() to initialize supcell since it may normalize
    # the basis contraction coefficients

    # preserves environments defined in cell._env (e.g. omega, gauge origin)
    _env = np.append(cell._env, coords.ravel())
    _atm = np.repeat(cell._atm[None,:,:], nimgs, axis=0)
    _atm = _atm.reshape(-1, ATM_SLOTS)
    # Point to the corrdinates appended to _env
    _atm[:,PTR_COORD] = cell._env.size + np.arange(nimgs * cell.natm) * 3

    _bas = np.repeat(cell._bas[None,:,:], nimgs, axis=0)
    # For atom pointers in each image, shift natm*image_id
    _bas[:,:,ATOM_OF] += np.arange(nimgs)[:,None] * cell.natm

    supcell._atm = np.asarray(_atm, dtype=np.int32)
    supcell._bas = np.asarray(_bas.reshape(-1, BAS_SLOTS), dtype=np.int32)
    supcell._env = _env
    return supcell


def cutoff_to_mesh(a, cutoff):
    r'''
    Convert KE cutoff to FFT-mesh

        uses KE = k^2 / 2, where k_max ~ \pi / grid_spacing

    Args:
        a : (3,3) ndarray
            The real-space cell lattice vectors. Each row represents a
            lattice vector.
        cutoff : float
            KE energy cutoff in a.u.

    Returns:
        mesh : (3,) array
    '''
    # Let E(mesh_x) = min_{y, z}(|mesh_x*b[0]+y*b[1]+z*b[2]|^2)
    # Search largest mesh_x requiring E(mesh_x) <= 2*cutoff
    b = 2 * np.pi * np.linalg.inv(a.T)
    c = b.dot(b.T)
    # r is the ratio between G of each direction when E(mesh) reaches minimum
    r = np.linalg.inv(c) / np.linalg.det(c)
    r /= r.diagonal()[:,None]
    Gmax = (2*cutoff / (np.linalg.norm(r.dot(b), axis=1)**2))**.5
    # off-diagonal r may be > 1, means that the ke_cutoff is limited by the
    # off-diagonal part
    # e.g r[:,2] = [1, .5, 1.2], Gx = max(Gx, Gy*.5, Gz*1.2)
    Gmax = (r * Gmax[:,None]).max(axis=0)
    mesh = np.ceil(Gmax).astype(int) * 2 + 1
    return mesh

def mesh_to_cutoff(a, mesh):
    '''
    Convert #grid points to KE cutoff
    '''
    # Let E(mesh_x) = min_{y, z}(|mesh_x*b[0]+y*b[1]+z*b[2]|^2)
    # Search min(E(mesh_x)/2) subject to mesh_x > mesh
    b = 2 * np.pi * np.linalg.inv(a.T)
    c = b.dot(b.T)
    # r is the ratio between G of each direction when E(mesh) reaches minimum
    r = np.linalg.inv(c) / np.linalg.det(c)
    r /= r.diagonal()[:,None]
    gs = (np.asarray(mesh) - 1) // 2
    # off-diagonal r may be > 1, means that the ke_cutoff is limited by the
    # off-diagonal part
    # e.g r[2] = [1.2, 1.2, 1], ke_cutoff_z = min(Gx/1.2, Gy/1.2, Gz)
    gs_eff = (gs / (r + 1e-100)).min(axis=1)
    Gmax = gs_eff * np.linalg.norm(r.dot(b), axis=1)
    ke_cutoff = Gmax**2 / 2
    return ke_cutoff

def cutoff_to_gs(a, cutoff):
    '''Deprecated.  Replaced by function cutoff_to_mesh.'''
    return [n//2 for n in cutoff_to_mesh(a, cutoff)]

def gs_to_cutoff(a, gs):
    '''Deprecated.  Replaced by function mesh_to_cutoff.'''
    return mesh_to_cutoff(a, [2*n+1 for n in gs])

<<<<<<< HEAD
def gradient_gs(f_gs, Gv):
    '''
    Compute the G-space components of :math:`\nabla f(r)`
    given :math:`f(G)` and :math:`G`,
    which is equivalent to einsum('np,px->nxp', f_gs, 1j*Gv)
    '''
    ng, dim = Gv.shape
    if dim != 3:
        raise NotImplementedError
    Gv = np.asarray(Gv, order='C', dtype=float)
    f_gs = np.asarray(f_gs.reshape(-1,ng), order='C', dtype=np.complex128)
    n = f_gs.shape[0]
    out = np.empty((n,dim,ng), dtype=np.complex128)

    fn = getattr(libpbc, 'gradient_gs', None)
    try:
        fn(out.ctypes.data_as(ctypes.c_void_p),
           f_gs.ctypes.data_as(ctypes.c_void_p),
           Gv.ctypes.data_as(ctypes.c_void_p),
           ctypes.c_int(n), ctypes.c_size_t(ng))
    except Exception as e:
        raise RuntimeError("Failed to contract f_gs and iGv. %s" % e)
    return out

def gradient_by_fft(f, Gv, mesh):
    '''
    Compute :math:`\nabla f(r)` by FFT.
    '''
    ng, dim = Gv.shape
    assert ng == np.prod(mesh)
    f_gs = fft(f.reshape(-1,ng), mesh)
    f1_gs = gradient_gs(f_gs, Gv)
    f1_rs = ifft(f1_gs.reshape(-1,ng), mesh)
    f1_rs = lib.copy(f1_rs, dtype=float)
    f1 = f1_rs.reshape(-1,dim,ng)
    if f.ndim == 1:
        f1 = f1[0]
    return f1

def gradient_by_fdiff(cell, f, mesh=None):
    assert f.dtype == float
    if mesh is None:
        mesh = cell.mesh
    mesh = np.asarray(mesh, order='C', dtype=np.int32)
    a = cell.lattice_vectors()
    # cube
    dr = [a[i,i] / mesh[i] for i in range(3)]
    dr = np.asarray(dr, order='C', dtype=float)
    f = np.asarray(f, order='C')
    df = np.empty([3,*mesh], order='C', dtype=float)
    fun = getattr(libpbc, 'rs_gradient_cd3')
    fun(f.ctypes.data_as(ctypes.c_void_p),
        df.ctypes.data_as(ctypes.c_void_p),
        mesh.ctypes.data_as(ctypes.c_void_p),
        dr.ctypes.data_as(ctypes.c_void_p))
    return df.reshape(3,-1)

def laplacian_gs(f_gs, Gv):
    r'''
    Compute the G-space components of :math:`\Delta f(r)`
    given :math:`f(G)` and :math:`G`,
    which is equivalent to einsum('np,p->np', f_gs, -G2)
    '''
    ng, dim = Gv.shape
    absG2 = lib.multiply_sum(Gv, Gv, axis=1)
    f_gs = f_gs.reshape(-1,ng)
    out = np.empty_like(f_gs, order='C', dtype=np.complex128)
    for i, f_gs_i in enumerate(f_gs):
        out[i] = lib.multiply(f_gs_i, -absG2, out=out[i])
    return out

def laplacian_by_fft(f, Gv, mesh):
    r'''
    Compute :math:`\Delta f(r)` by FFT.
    '''
    ng, dim = Gv.shape
    assert ng == np.prod(mesh)
    f_gs = fft(f.reshape(-1,ng), mesh)
    f2_gs = laplacian_gs(f_gs, Gv)
    f2_rs = ifft(f2_gs.reshape(-1,ng), mesh)
    f2_rs = lib.copy(f2_rs, dtype=float)
    f2 = f2_rs.reshape(-1,ng)
    if f.ndim == 1:
        f2 = f2[0]
    return f2

def laplacian_by_fdiff(cell, f, mesh=None):
    assert f.dtype == float
    if mesh is None:
        mesh = cell.mesh
    mesh = np.asarray(mesh, order='C', dtype=np.int32)
    assert f.size == np.prod(mesh)
    a = cell.lattice_vectors()
    # cube
    dr = [a[i,i] / mesh[i] for i in range(3)]
    dr = np.asarray(dr, order='C', dtype=float)
    f = np.asarray(f, order='C')
    lf = np.empty_like(f)
    fun = getattr(libpbc, 'rs_laplacian_cd3')
    fun(f.ctypes.data_as(ctypes.c_void_p),
        lf.ctypes.data_as(ctypes.c_void_p),
        mesh.ctypes.data_as(ctypes.c_void_p),
        dr.ctypes.data_as(ctypes.c_void_p))
    return lf.ravel()

def solve_poisson(cell, rho, coulG=None, Gv=None, mesh=None,
                  compute_potential=True, compute_gradient=False,
                  real_potential=True):
    if mesh is None:
        mesh = cell.mesh
    if coulG is None:
        coulG = get_coulG(cell, mesh=mesh)

    ng = np.prod(mesh)
    rhoG = fft(rho.reshape(-1,ng), mesh)
    phiR = None
    if compute_potential:
        phiG = np.empty_like(rhoG)
        for i in range(len(phiG)):
            phiG[i] = lib.multiply(rhoG[i], coulG)
        phiR = ifft(phiG, mesh)
        if real_potential:
            phiR = lib.copy(phiR, dtype=float)

    dphiR = None
    if compute_gradient:
        if Gv is None:
            Gv = cell.get_Gv(mesh)
        _ng, dim = Gv.shape
        assert _ng == ng
        if dim != 3:
            raise NotImplementedError

        drhoG = gradient_gs(rhoG, Gv).reshape(-1,dim,ng)
        dphiR = np.empty_like(drhoG, dtype=np.complex128)
        for i in range(len(dphiR)):
            for x in range(dim):
                dphiG = lib.multiply(drhoG[i,x], coulG)
                dphiR[i,x] = ifft(dphiG, mesh)
        if real_potential:
            dphiR = lib.copy(dphiR, dtype=float)

    if rho.ndim == 1:
        if compute_potential:
            phiR = phiR[0]
        if compute_gradient:
            dphiR = dphiR[0]
    return phiR, dphiR

def restrict_by_fft(f, mesh, submeshes):
    from pyscf.pbc.dft.multigrid.utils import _take_4d
    real = False
    if f.dtype == float:
        real = True

    ng = np.prod(mesh)
    f_gs = fft(f.reshape(-1,ng), mesh).reshape(-1,*mesh)

    out = []
    submeshes = np.asarray(submeshes).reshape(-1,3)
    for i, submesh in enumerate(submeshes):
        ng_sub = np.prod(submesh)
        gx = np.fft.fftfreq(submesh[0], 1./submesh[0]).astype(np.int32)
        gy = np.fft.fftfreq(submesh[1], 1./submesh[1]).astype(np.int32)
        gz = np.fft.fftfreq(submesh[2], 1./submesh[2]).astype(np.int32)
        f_sub_gs = _take_4d(f_gs, (None, gx, gy, gz)).reshape(-1,ng_sub)
        f_sub_rs = ifft(f_sub_gs, submesh)
        if real:
            f_sub_rs = lib.copy(f_sub_rs, dtype=float)
        fac = ng_sub / ng
        f_sub_rs = lib.multiply(fac, f_sub_rs, out=f_sub_rs)
        if f.ndim == 1:
            f_sub_rs = f_sub_rs[0]
        out.append(f_sub_rs)

    if len(submeshes) == 1:
        out = out[0]
    return out

def prolong_by_fft(f_sub, mesh, submesh):
    from pyscf.pbc.dft.multigrid.utils import _takebak_4d
    real = False
    if f_sub.dtype == float:
        real = True
    input_is_vector = f_sub.ndim == 1

    ng = np.prod(mesh)
    ng_sub = np.prod(submesh)
    f_sub = f_sub.reshape(-1,ng_sub)
    nset = f_sub.shape[0]
    f_sub_gs = fft(f_sub, submesh)
    gx = np.fft.fftfreq(submesh[0], 1./submesh[0]).astype(np.int32)
    gy = np.fft.fftfreq(submesh[1], 1./submesh[1]).astype(np.int32)
    gz = np.fft.fftfreq(submesh[2], 1./submesh[2]).astype(np.int32)
    f_gs = np.zeros([nset, *mesh], dtype=np.complex128)
    f_gs = _takebak_4d(f_gs, f_sub_gs.reshape(-1,*submesh), (None, gx, gy, gz)).reshape(-1,ng)
    f_rs = ifft(f_gs, mesh)
    if real:
        f_rs = lib.copy(f_rs, dtype=float)
    fac = ng / ng_sub
    f_rs = lib.multiply(fac, f_rs, out=f_rs)

    if input_is_vector:
        f_rs = f_rs[0]
    return f_rs
=======
def round_to_cell0(r, tol=1e-6):
    '''Round scaled coordinates to reference unit cell
    '''
    from pyscf.pbc.lib import kpts_helper
    return kpts_helper.round_to_fbz(r, wrap_around=False, tol=tol)
>>>>>>> 0df2ead0
<|MERGE_RESOLUTION|>--- conflicted
+++ resolved
@@ -770,7 +770,6 @@
     '''Deprecated.  Replaced by function mesh_to_cutoff.'''
     return mesh_to_cutoff(a, [2*n+1 for n in gs])
 
-<<<<<<< HEAD
 def gradient_gs(f_gs, Gv):
     '''
     Compute the G-space components of :math:`\nabla f(r)`
@@ -976,10 +975,9 @@
     if input_is_vector:
         f_rs = f_rs[0]
     return f_rs
-=======
+
 def round_to_cell0(r, tol=1e-6):
     '''Round scaled coordinates to reference unit cell
     '''
     from pyscf.pbc.lib import kpts_helper
-    return kpts_helper.round_to_fbz(r, wrap_around=False, tol=tol)
->>>>>>> 0df2ead0
+    return kpts_helper.round_to_fbz(r, wrap_around=False, tol=tol)
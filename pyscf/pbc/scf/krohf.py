--- conflicted
+++ resolved
@@ -306,63 +306,6 @@
                     'alpha = %d beta = %d', *self.nelec)
         return self
 
-<<<<<<< HEAD
-    def get_init_guess(self, cell=None, key='minao', s1e=None):
-        if cell is None:
-            cell = self.cell
-        dm_kpts = None
-        key = key.lower()
-        if key == '1e' or key == 'hcore':
-            dm_kpts = self.init_guess_by_1e(cell)
-        elif getattr(cell, 'natm', 0) == 0:
-            logger.info(self, 'No atom found in cell. Use 1e initial guess')
-            dm_kpts = self.init_guess_by_1e(cell)
-        elif key == 'atom':
-            dm = self.init_guess_by_atom(cell)
-        elif key[:3] == 'chk':
-            try:
-                dm_kpts = self.from_chk()
-            except (IOError, KeyError):
-                logger.warn(self, 'Fail to read %s. Use MINAO initial guess',
-                            self.chkfile)
-                dm = self.init_guess_by_minao(cell)
-        else:
-            dm = self.init_guess_by_minao(cell)
-
-        if dm_kpts is None:
-            nkpts = len(self.kpts)
-            # dm[spin,nao,nao] at gamma point -> dm_kpts[spin,nkpts,nao,nao]
-            dm_kpts = np.repeat(dm[:,None,:,:], nkpts, axis=1)
-
-        if s1e is None:
-            s1e = self.get_ovlp(cell)
-        ne = np.einsum('xkij,kji->', dm_kpts, s1e).real
-        # FIXME: consider the fractional num_electron or not? This maybe
-        # relates to the charged system.
-        nkpts = len(self.kpts)
-        nelec = float(sum(self.nelec))
-        if np.any(abs(ne - nelec) > 1e-7*nkpts):
-            logger.debug(self, 'Big error detected in the electron number '
-                         'of initial guess density matrix (Ne/cell = %g)!\n'
-                         '  This can cause huge error in Fock matrix and '
-                         'lead to instability in SCF for low-dimensional '
-                         'systems.\n  DM is normalized wrt the number '
-                         'of electrons %g', ne/nkpts, nelec/nkpts)
-            dm_kpts *= nelec / ne
-        return dm_kpts
-
-    init_guess_by_minao  = pbcrohf.ROHF.init_guess_by_minao
-    init_guess_by_atom   = pbcrohf.ROHF.init_guess_by_atom
-    init_guess_by_huckel = pbcrohf.ROHF.init_guess_by_huckel
-
-    get_rho = get_rho
-
-    get_fock = get_fock
-    get_occ = get_occ
-    energy_elec = energy_elec
-
-=======
->>>>>>> d57f1d6c
     def get_veff(self, cell=None, dm_kpts=None, dm_last=0, vhf_last=0, hermi=1,
                  kpts=None, kpts_band=None):
         if dm_kpts is None:

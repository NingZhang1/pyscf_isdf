#!/usr/bin/env python
# Copyright 2014-2018 The PySCF Developers. All Rights Reserved.
#
# Licensed under the Apache License, Version 2.0 (the "License");
# you may not use this file except in compliance with the License.
# You may obtain a copy of the License at
#
#     http://www.apache.org/licenses/LICENSE-2.0
#
# Unless required by applicable law or agreed to in writing, software
# distributed under the License is distributed on an "AS IS" BASIS,
# WITHOUT WARRANTIES OR CONDITIONS OF ANY KIND, either express or implied.
# See the License for the specific language governing permissions and
# limitations under the License.
#
# Author: Qiming Sun <osirpt.sun@gmail.com>
#

import unittest
import ctypes
import numpy
import numpy as np
from pyscf import gto
from pyscf import lib
from pyscf.pbc import gto as pgto
from pyscf.pbc.gto import ecp
from pyscf.pbc.tools import pbc as pbctools
from pyscf.pbc.gto import ewald_methods


def setUpModule():
    global cl, cl1, L, n
    L = 1.5
    n = 41
    cl = pgto.Cell()
    cl.build(
        a = [[L,0,0], [0,L,0], [0,0,L]],
        mesh = [n,n,n],
        atom = 'He %f %f %f' % ((L/2.,)*3),
        basis = 'ccpvdz')

    numpy.random.seed(1)
    cl1 = pgto.Cell()
    cl1.build(a = numpy.random.random((3,3)).T,
              precision = 1e-9,
              mesh = [n,n,n],
              atom ='''He .1 .0 .0
                       He .5 .1 .0
                       He .0 .5 .0
                       He .1 .3 .2''',
              basis = 'ccpvdz')

def tearDownModule():
    global cl, cl1
    del cl, cl1

class KnownValues(unittest.TestCase):
    def test_nimgs(self):
        self.assertTrue(list(cl.get_nimgs(9e-1)), [1,1,1])
        self.assertTrue(list(cl.get_nimgs(1e-2)), [2,2,2])
        self.assertTrue(list(cl.get_nimgs(1e-4)), [3,3,3])
        self.assertTrue(list(cl.get_nimgs(1e-6)), [4,4,4])
        self.assertTrue(list(cl.get_nimgs(1e-9)), [5,5,5])

    def test_Gv(self):
        a = cl1.get_Gv()
        self.assertAlmostEqual(lib.fp(a), -99.791927068519939, 10)

    def test_SI(self):
        a = cl1.get_SI()
        self.assertAlmostEqual(lib.fp(a), (16.506917823339265+1.6393578329869585j), 10)

        np.random.seed(2)
        Gv = np.random.random((5,3))
        a = cl1.get_SI(Gv)
        self.assertAlmostEqual(lib.fp(a), (0.65237631847195221-1.5736011413431059j), 10)

    def test_mixed_basis(self):
        cl = pgto.Cell()
        cl.build(
            a = [[L,0,0], [0,L,0], [0,0,L]],
            mesh = [n,n,n],
            atom = 'C1 %f %f %f; C2 %f %f %f' % ((L/2.,)*6),
            basis = {'C1':'ccpvdz', 'C2':'gthdzv'})

    def test_dumps_loads(self):
        cl1.loads(cl1.dumps())
        # see issue 2026
        from pyscf.pbc.tools.pbc import super_cell
        sc = super_cell(cl1, [1,1,1])
        sc.dumps()

    def test_get_lattice_Ls(self):
        #self.assertEqual(cl1.get_lattice_Ls([0,0,0]).shape, (1  , 3))
        #self.assertEqual(cl1.get_lattice_Ls([1,1,1]).shape, (13 , 3))
        #self.assertEqual(cl1.get_lattice_Ls([2,2,2]).shape, (57 , 3))
        #self.assertEqual(cl1.get_lattice_Ls([3,3,3]).shape, (137, 3))
        #self.assertEqual(cl1.get_lattice_Ls([4,4,4]).shape, (281, 3))
        #self.assertEqual(cl1.get_lattice_Ls([5,5,5]).shape, (493, 3))

        cell = pgto.M(atom = '''
        C 0.000000000000  0.000000000000  0.000000000000
        C 1.685068664391  1.685068664391  1.685068664391''',
        unit='B',
        basis = 'gth-dzvp',
        pseudo = 'gth-pade',
        a = '''
        0.000000000  3.370137329  3.370137329
        3.370137329  0.000000000  3.370137329
        3.370137329  3.370137329  0.000000000''',
        mesh = [15]*3)
        rcut = max([cell.bas_rcut(ib, 1e-8) for ib in range(cell.nbas)])
        self.assertEqual(cell.get_lattice_Ls(rcut=rcut).shape, (1439, 3))
        #rcut = max([cell.bas_rcut(ib, 1e-9) for ib in range(cell.nbas)])
        #self.assertEqual(cell.get_lattice_Ls(rcut=rcut).shape, (1499, 3))

    def test_ewald(self):
        cell = pgto.Cell()
        cell.unit = 'B'
        Lx = Ly = Lz = 5.
        cell.a = numpy.diag([Lx,Ly,Lz])
        cell.mesh = numpy.array([41]*3)
        cell.atom = [['He', (2, 0.5*Ly, 0.5*Lz)],
                     ['He', (3, 0.5*Ly, 0.5*Lz)]]
        cell.basis = {'He': [[0, (1.0, 1.0)]]}
        cell.verbose = 5
        cell.output = '/dev/null'
        cell.build()

        self.assertAlmostEqual(cell.ewald(0.2, 30), -0.468640671931, 9)
        self.assertAlmostEqual(cell.ewald(1  , 30), -0.468640671931, 9)

        cell = pgto.Cell()
        numpy.random.seed(10)
        cell.a = numpy.random.random((3,3))*2 + numpy.eye(3) * 2
        cell.mesh = [41]*3
        cell.atom = [['He', (1, 1, 2)],
                     ['He', (3, 2, 1)]]
        cell.basis = {'He': [[0, (1.0, 1.0)]]}
        cell.verbose = 5
        cell.output = '/dev/null'
        cell.build()

        self.assertAlmostEqual(cell.ewald(1, 20), -2.3711356723457615, 9)
        self.assertAlmostEqual(cell.ewald(2, 10), -2.3711356723457615, 9)
        self.assertAlmostEqual(cell.ewald(2,  5), -2.3711356723457615, 9)

    def test_ewald_vs_supercell(self):
        a  = 4.1705
        cell = pgto.Cell()
        cell.a = a * np.asarray([
            [1, 0.5, 0.5],
            [0.5, 1, 0.5],
            [0.5, 0.5, 1.0]])

        cell.atom = [
                ['Ni', [0, 0, 0]],
                ['Ni', [a, a, a]]]
        cell.precision = 1e-8
        cell.build()
        e_nuc_1 = cell.energy_nuc()
        self.assertAlmostEqual(e_nuc_1, -456.0950359594, 8)

        celldims = [2, 1, 1]
        scell = pbctools.super_cell(cell, celldims)
        e_nuc_2 = scell.energy_nuc() / np.prod(celldims)
        self.assertAlmostEqual(e_nuc_1, e_nuc_2, 8)

        celldims = [2, 2, 1]
        scell = pbctools.super_cell(cell, celldims)
        e_nuc_2 = scell.energy_nuc() / np.prod(celldims)
        self.assertAlmostEqual(e_nuc_1, e_nuc_2, 8)

    def test_ewald_2d_inf_vacuum(self):
        cell = pgto.Cell()
        cell.a = numpy.eye(3) * 4
        cell.atom = 'He 0 0 0; He 0 1 1'
        cell.unit = 'B'
        cell.mesh = [9,9,60]
        cell.verbose = 0
        cell.dimension = 2
        cell.low_dim_ft_type = 'inf_vacuum'
        cell.rcut = 3.6
        cell.build()
        # FIXME: why python 3.8 generates different value at 4th decimal place
        self.assertAlmostEqual(cell.ewald(), 3898143.7149599474, 2)

    def test_ewald_1d_inf_vacuum(self):
        cell = pgto.Cell()
        cell.a = numpy.eye(3) * 4
        cell.atom = 'He 0 0 0; He 0 1 1'
        cell.unit = 'B'
        cell.mesh = [9,60,60]
        cell.verbose = 0
        cell.dimension = 1
        cell.low_dim_ft_type = 'inf_vacuum'
        cell.rcut = 3.6
        cell.build()
        self.assertAlmostEqual(cell.ewald(), 70.875156940393225, 4)

    def test_ewald_0d_inf_vacuum(self):
        cell = pgto.Cell()
        cell.a = numpy.eye(3)
        cell.atom = 'He 0 0 0; He 0 1 1'
        cell.unit = 'B'
        cell.mesh = [60] * 3
        cell.verbose = 0
        cell.dimension = 0
        cell.low_dim_ft_type = 'inf_vacuum'
        cell.build()
        eref = cell.to_mol().energy_nuc()
        self.assertAlmostEqual(cell.ewald(), eref, 2)

    def test_ewald_2d(self):
        cell = pgto.Cell()
        cell.a = numpy.eye(3) * 4
        cell.atom = 'He 0 0 0; He 0 1 1'
        cell.unit = 'B'
        cell.mesh = [9,9,60]
        cell.verbose = 0
        cell.dimension = 2
        cell.rcut = 3.6
        cell.build()
        self.assertAlmostEqual(cell.ewald(), -5.1194779101355596, 9)

        a = numpy.eye(3) * 3
        a[0,1] = .2
        c = pgto.M(atom='H 0 0.1 0; H 1.1 2.0 0; He 1.2 .3 0.2',
                   a=a, dimension=2, verbose=0)
        self.assertAlmostEqual(c.ewald(), -3.0902098018260418, 9)

#    def test_ewald_1d(self):
#        cell = pgto.Cell()
#        cell.a = numpy.eye(3) * 4
#        cell.atom = 'He 0 0 0; He 0 1 1'
#        cell.unit = 'B'
#        cell.mesh = [9,60,60]
#        cell.verbose = 0
#        cell.dimension = 1
#        cell.rcut = 3.6
#        cell.build()
#        self.assertAlmostEqual(cell.ewald(), 70.875156940393225, 8)
#
#    def test_ewald_0d(self):
#        cell = pgto.Cell()
#        cell.a = numpy.eye(3)
#        cell.atom = 'He 0 0 0; He 0 1 1'
#        cell.unit = 'B'
#        cell.mesh = [60] * 3
#        cell.verbose = 0
#        cell.dimension = 0
#        cell.build()
#        eref = cell.to_mol().energy_nuc()
#        self.assertAlmostEqual(cell.ewald(), eref, 2)

    def test_particle_mesh_ewald(self):
        cell = pgto.Cell()
        cell.a = np.diag([10.,]*3)
        cell.atom = '''
            O          5.84560        5.21649        5.10372
            H          6.30941        5.30070        5.92953
            H          4.91429        5.26674        5.28886
        '''
<<<<<<< HEAD
        cell.ke_cutoff = 200
=======
>>>>>>> d57f1d6c
        cell.pseudo = 'gth-pade'
        cell.verbose = 0
        cell.build()

        cell1 = cell.copy()
        cell1.use_particle_mesh_ewald = True
        cell1.build()

        e0 = cell.ewald()
        e1 = cell1.ewald()
        self.assertAlmostEqual(e0, e1, 6)

        g0 = ewald_methods.ewald_nuc_grad(cell)
        g1 = ewald_methods.ewald_nuc_grad(cell1)
<<<<<<< HEAD
        self.assertAlmostEqual(abs(g1-g0).max(), 0, 5)
=======
        self.assertAlmostEqual(abs(g1-g0).max(), 0, 6)
>>>>>>> d57f1d6c

    def test_pbc_intor(self):
        numpy.random.seed(12)
        kpts = numpy.random.random((4,3))
        kpts[0] = 0
        #self.assertEqual(list(cl1.nimgs), [34,23,21])
        s0 = cl1.pbc_intor('int1e_ovlp_sph', hermi=0, kpts=kpts)
        self.assertAlmostEqual(lib.fp(s0[0]), 492.30658304804126, 4)
        self.assertAlmostEqual(lib.fp(s0[1]), 37.812956255000756-28.972806230140314j, 4)
        self.assertAlmostEqual(lib.fp(s0[2]),-26.113285893260819-34.448501789693566j, 4)
        self.assertAlmostEqual(lib.fp(s0[3]), 186.58921213429491+123.90133823378201j, 4)

        s1 = cl1.pbc_intor('int1e_ovlp_sph', hermi=1, kpts=kpts[0])
        self.assertAlmostEqual(lib.fp(s1), 492.30658304804126, 4)

    def test_ecp_pseudo(self):
        cell = pgto.M(
            a = np.eye(3)*5,
            mesh = [9]*3,
            atom = 'Cu 0 0 1; Na 0 1 0',
            ecp = {'Na':'lanl2dz'},
            pseudo = {'Cu': 'gthbp'})
        self.assertTrue(all(cell._ecpbas[:,0] == 1))

    def test_ecp_int(self):
        cell = pgto.Cell()
        cell.a = numpy.eye(3) * 8
        cell.mesh = [11] * 3
        cell.atom='''Na 0. 0. 0.
                     H  0.  0.  1.'''
        cell.basis={'Na':'lanl2dz', 'H':'sto3g'}
        cell.ecp = {'Na':'lanl2dz'}
        cell.build()
        v1 = ecp.ecp_int(cell)
        mol = cell.to_mol()
        v0 = mol.intor('ECPscalar_sph')
        self.assertAlmostEqual(abs(v0 - v1).sum(), 0.029005926114411891, 8)
        self.assertAlmostEqual(lib.fp(v1), -0.20831852433927503, 8)

        cell = pgto.M(
            verbose = 0,
            a = np.eye(3)*6,
            atom = 'Na 1 0 1; Cl 5 4 4',
            ecp = 'lanl2dz',
            basis = [[0, [1, 1]]])
        v1 = ecp.ecp_int(cell)
        mol = cell.to_mol()
        v0 = mol.intor('ECPscalar_sph')
        self.assertAlmostEqual(abs(v0 - v1).max(), 0, 5)
        self.assertAlmostEqual(lib.fp(v1), -1.225444628445373, 8)

    def test_ecp_keyword_in_pseudo(self):
        cell = pgto.M(
            a = np.eye(3)*5,
            mesh = [9]*3,
            atom = 'S 0 0 1',
            ecp = 'lanl2dz',
            pseudo = {'O': 'gthbp', 'Cu': 'stuttgartrsc'})
        self.assertEqual(cell.ecp, 'lanl2dz')
        self.assertEqual(cell.pseudo, {'O': 'gthbp'})

        cell = pgto.M(
            a = np.eye(3)*5,
            mesh = [9]*3,
            atom = 'S 0 0 1',
            ecp = {'na': 'lanl2dz'},
            pseudo = {'O': 'gthbp', 'Cu': 'stuttgartrsc'})
        self.assertEqual(cell.ecp, {'na': 'lanl2dz', 'Cu': 'stuttgartrsc'})
        self.assertEqual(cell.pseudo, {'O': 'gthbp'})

        cell = pgto.M(
            a = np.eye(3)*5,
            mesh = [9]*3,
            atom = 'S 0 0 1',
            pseudo = {'O': 'gthbp', 'Cu': 'stuttgartrsc'})
        self.assertEqual(cell.ecp, {'Cu': 'stuttgartrsc'})
        self.assertEqual(cell.pseudo, {'O': 'gthbp'})

        cell = pgto.M(
            a = np.eye(3)*5,
            mesh = [9]*3,
            atom = 'S 0 0 1',
            ecp = {'S': 'gthbp', 'na': 'lanl2dz'},
            pseudo = {'O': 'gthbp', 'Cu': 'stuttgartrsc'})
        self.assertEqual(cell.ecp, {'na': 'lanl2dz', 'Cu': 'stuttgartrsc'})
        self.assertEqual(cell.pseudo, {'S': 'gthbp', 'O': 'gthbp'})

    def test_pseudo_suffix(self):
        cell = pgto.M(
            a = np.eye(3)*5,
            mesh = [9]*3,
            atom = 'Mg 0 0 1',
            pseudo = {'Mg': 'gth-lda'})
        self.assertEqual(cell.atom_nelec_core(0), 2)

        cell = pgto.M(
            a = np.eye(3)*5,
            mesh = [9]*3,
            atom = 'Mg 0 0 1',
            pseudo = {'Mg': 'gth-lda q2'})
        self.assertEqual(cell.atom_nelec_core(0), 10)

    def pbc_intor_symmetry(self):
        a = cl1.lattice_vectors()
        b = numpy.linalg.inv(a).T * (numpy.pi*2)
        kpts = numpy.random.random((4,3))
        kpts[1] = b[0]+b[1]+b[2]-kpts[0]
        kpts[2] = b[0]-b[1]-b[2]-kpts[0]
        kpts[3] = b[0]-b[1]+b[2]+kpts[0]
        s = cl1.pbc_intor('int1e_ovlp', kpts=kpts)
        self.assertAlmostEqual(abs(s[0]-s[1].conj()).max(), 0, 12)
        self.assertAlmostEqual(abs(s[0]-s[2].conj()).max(), 0, 12)
        self.assertAlmostEqual(abs(s[0]-s[3]       ).max(), 0, 12)

    def test_basis_truncation(self):
        b = pgto.basis.load('gthtzvp@3s1p', 'C')
        self.assertEqual(len(b), 2)
        self.assertEqual(len(b[0][1]), 4)
        self.assertEqual(len(b[1][1]), 2)

    def test_getattr(self):
        from pyscf.pbc import scf, dft, cc, tdscf
        cell = pgto.M(atom='He', a=np.eye(3)*4, basis={'He': [[0, (1, 1)]]})
        self.assertEqual(cell.HF().__class__, scf.HF(cell).__class__)
        self.assertEqual(cell.KS().__class__, dft.KS(cell).__class__)
        self.assertEqual(cell.UKS().__class__, dft.UKS(cell).__class__)
        self.assertEqual(cell.KROHF().__class__, scf.KROHF(cell).__class__)
        self.assertEqual(cell.KKS().__class__, dft.KKS(cell).__class__)
        self.assertEqual(cell.CCSD().__class__, cc.ccsd.RCCSD)
        self.assertEqual(cell.TDA().__class__, tdscf.rhf.TDA)
        self.assertEqual(cell.TDBP86().__class__, tdscf.rks.CasidaTDDFT)
        self.assertEqual(cell.TDB3LYP().__class__, tdscf.rks.TDDFT)
        self.assertEqual(cell.KCCSD().__class__, cc.kccsd_rhf.KRCCSD)
        self.assertEqual(cell.KTDA().__class__, tdscf.krhf.TDA)
        self.assertEqual(cell.KTDBP86().__class__, tdscf.krks.TDDFT)
        self.assertRaises(AttributeError, lambda: cell.xyz)
        self.assertRaises(AttributeError, lambda: cell.TDxyz)

        cell = pgto.M(atom='He', charge=1, spin=1, a=np.eye(3)*4, basis={'He': [[0, (1, 1)]]})
        self.assertTrue(cell.HF().__class__, scf.uhf.UHF)
        self.assertTrue(cell.KS().__class__, dft.uks.UKS)
        self.assertTrue(cell.KKS().__class__, dft.kuks.KUKS)
        self.assertTrue(cell.CCSD().__class__, cc.ccsd.UCCSD)
        self.assertTrue(cell.TDA().__class__, tdscf.uhf.TDA)
        self.assertTrue(cell.TDBP86().__class__, tdscf.uks.CasidaTDDFT)
        self.assertTrue(cell.TDB3LYP().__class__, tdscf.uks.TDDFT)
        self.assertTrue(cell.KCCSD().__class__, cc.kccsd_uhf.KUCCSD)
        self.assertTrue(cell.KTDA().__class__, tdscf.kuhf.TDA)
        self.assertTrue(cell.KTDBP86().__class__, tdscf.kuks.TDDFT)

    def test_ghost(self):
        cell = pgto.Cell(
            atom = 'C 0 0 0; ghost 0 0 2',
            basis = {'C': 'sto3g', 'ghost': gto.basis.load('sto3g', 'H')},
            a = np.eye(3) * 3,
            pseudo = 'gth-pade',
        ).run()
        self.assertEqual(cell.nao_nr(), 6)

        cell = pgto.M(atom='''
        ghost-O     0.000000000     0.000000000     2.500000000
        X_H        -0.663641000    -0.383071000     3.095377000
        ghost.H     0.663588000     0.383072000     3.095377000
        O     1.000000000     0.000000000     2.500000000
        H    -1.663641000    -0.383071000     3.095377000
        H     1.663588000     0.383072000     3.095377000
        ''',
        a=np.eye(3) * 3,
        pseudo={'default': 'gth-pade', 'ghost-O': 'gth-pade'},
        basis='gth-dzv')
        self.assertEqual(cell.nao_nr(), 24)  # 8 + 2 + 2 + 8 + 2 + 2
        self.assertTrue(len(cell._pseudo) == 3) # O, H, ghost-O in ecp

        cell = pgto.M(atom='''
        ghost-O     0.000000000     0.000000000     2.500000000
        X_H        -0.663641000    -0.383071000     3.095377000
        ghost.H     0.663588000     0.383072000     3.095377000
        O     1.000000000     0.000000000     2.500000000
        ''',
        a=np.eye(3) * 3,
        pseudo='gth-pade',
        basis={'H': 'gth-dzv', 'o': 'gth-dzvp', 'ghost-O': 'gth-szv'})
        self.assertEqual(cell.nao_nr(), 21) # 4 + 2 + 2 + 13
        self.assertTrue(len(cell._pseudo) == 1)  # only O in ecp

    def test_exp_to_discard(self):
        cell = pgto.Cell(
            atom = 'Li 0 0 0; Li 1.5 1.5 1.5',
            a = np.eye(3) * 3,
            basis = "gth-dzvp",
            exp_to_discard = .1
        )
        cell.build()
        cell1 =  pgto.Cell(
            atom = 'Li@1 0 0 0; Li@2 1.5 1.5 1.5',
            a = np.eye(3) * 3,
            basis = "gth-dzvp",
            exp_to_discard = .1
        )
        cell1.build()
        for ib in range(len(cell._bas)):
            nprim = cell.bas_nprim(ib)
            nc = cell.bas_nctr(ib)
            es = cell.bas_exp(ib)
            es1 = cell1.bas_exp(ib)
            ptr = cell._bas[ib, gto.mole.PTR_COEFF]
            ptr1 = cell1._bas[ib, gto.mole.PTR_COEFF]
            cs = cell._env[ptr:ptr+nprim*nc]
            cs1 = cell1._env[ptr1:ptr1+nprim*nc]
            self.assertAlmostEqual(abs(es - es1).max(), 0, 15)
            self.assertAlmostEqual(abs(cs - cs1).max(), 0, 15)

    def test_conc_cell(self):
        cl1 = pgto.M(a=np.eye(3)*5, atom='Cu', basis='lanl2dz', ecp='lanl2dz', spin=None)
        cl2 = pgto.M(a=np.eye(3)*5, atom='Cs', basis='lanl2dz', ecp='lanl2dz', spin=None)
        cl3 = cl1 + cl2
        self.assertTrue(len(cl3._ecpbas), 20)
        self.assertTrue(len(cl3._bas), 12)
        self.assertTrue(len(cl3._atm), 8)
        self.assertAlmostEqual(abs(cl3.lattice_vectors() - cl1.lattice_vectors()).max(), 0, 12)

    def test_eval_gto(self):
        cell = pgto.M(a=np.eye(3)*4, atom='He 1 1 1', basis=[[2,(1,.5),(.5,.5)]], precision=1e-10)
        coords = cell.get_uniform_grids([10]*3, wrap_around=False)
        ao_value = cell.pbc_eval_gto("GTOval_sph", coords, kpts=cell.make_kpts([3]*3))
        self.assertAlmostEqual(lib.fp(ao_value), (-0.27594803231989179+0.0064644591759109114j), 9)

        cell = pgto.M(a=np.eye(3)*4, atom='He 1 1 1', basis=[[2,(1,.5),(.5,.5)]], precision=1e-10)
        coords = cell.get_uniform_grids([10]*3, wrap_around=False)
        ao_value = cell.pbc_eval_gto("GTOval_ip_cart", coords, kpts=cell.make_kpts([3]*3))
        self.assertAlmostEqual(lib.fp(ao_value), (0.38051517609460028+0.062526488684770759j), 9)

    def test_empty_cell(self):
        cell = pgto.M(a=np.eye(3)*4)
        Ls = pbctools.get_lattice_Ls(cell)
        self.assertEqual(abs(Ls-np.zeros([1,3])).max(), 0)

if __name__ == '__main__':
    print("Full Tests for pbc.gto.cell")
    unittest.main()<|MERGE_RESOLUTION|>--- conflicted
+++ resolved
@@ -261,10 +261,6 @@
             H          6.30941        5.30070        5.92953
             H          4.91429        5.26674        5.28886
         '''
-<<<<<<< HEAD
-        cell.ke_cutoff = 200
-=======
->>>>>>> d57f1d6c
         cell.pseudo = 'gth-pade'
         cell.verbose = 0
         cell.build()
@@ -279,11 +275,7 @@
 
         g0 = ewald_methods.ewald_nuc_grad(cell)
         g1 = ewald_methods.ewald_nuc_grad(cell1)
-<<<<<<< HEAD
-        self.assertAlmostEqual(abs(g1-g0).max(), 0, 5)
-=======
         self.assertAlmostEqual(abs(g1-g0).max(), 0, 6)
->>>>>>> d57f1d6c
 
     def test_pbc_intor(self):
         numpy.random.seed(12)

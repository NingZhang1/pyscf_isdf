#!/usr/bin/env python
# Copyright 2014-2018 The PySCF Developers. All Rights Reserved.
#
# Licensed under the Apache License, Version 2.0 (the "License");
# you may not use this file except in compliance with the License.
# You may obtain a copy of the License at
#
#     http://www.apache.org/licenses/LICENSE-2.0
#
# Unless required by applicable law or agreed to in writing, software
# distributed under the License is distributed on an "AS IS" BASIS,
# WITHOUT WARRANTIES OR CONDITIONS OF ANY KIND, either express or implied.
# See the License for the specific language governing permissions and
# limitations under the License.

import ctypes
import numpy
from pyscf import lib

libpbc = lib.load_library('libpbc')
def _fpointer(name):
    return ctypes.addressof(getattr(libpbc, name))

class PBCOpt:
    def __init__(self, cell):
        self._this = ctypes.POINTER(_CPBCOpt)()
        natm = ctypes.c_int(cell._atm.shape[0])
        nbas = ctypes.c_int(cell._bas.shape[0])
        libpbc.PBCinit_optimizer(ctypes.byref(self._this),
                                 cell._atm.ctypes.data_as(ctypes.c_void_p), natm,
                                 cell._bas.ctypes.data_as(ctypes.c_void_p), nbas,
                                 cell._env.ctypes.data_as(ctypes.c_void_p))

    def init_rcut_cond(self, cell, precision=None):
        if precision is None: precision = cell.precision
<<<<<<< HEAD
        if cell.rcut_by_shell_radius:
            rcut = cell.rcut_by_shells(precision)
            fn_set_rcut_cond = getattr(libpbc, 'PBCset_rcut_cond_dist')
=======
        if cell.use_loose_rcut:
            rcut = cell.rcut_by_shells(precision)
            fn_set_rcut_cond = getattr(libpbc, 'PBCset_rcut_cond_loose')
>>>>>>> d57f1d6c
        else:
            rcut = numpy.array([cell.bas_rcut(ib, precision)
                                for ib in range(cell.nbas)])
            fn_set_rcut_cond = getattr(libpbc, 'PBCset_rcut_cond')

        natm = ctypes.c_int(cell._atm.shape[0])
        nbas = ctypes.c_int(cell._bas.shape[0])
        fn_set_rcut_cond(self._this,
                         rcut.ctypes.data_as(ctypes.c_void_p),
                         cell._atm.ctypes.data_as(ctypes.c_void_p), natm,
                         cell._bas.ctypes.data_as(ctypes.c_void_p), nbas,
                         cell._env.ctypes.data_as(ctypes.c_void_p))
        return self

    def del_rcut_cond(self):
        self._this.contents.fprescreen = _fpointer('PBCnoscreen')
        return self

    def __del__(self):
        try:
            libpbc.PBCdel_optimizer(ctypes.byref(self._this))
        except AttributeError:
            pass

class _CPBCOpt(ctypes.Structure):
    _fields_ = [('rrcut', ctypes.c_void_p),
                ('rcut', ctypes.c_void_p),
                ('fprescreen', ctypes.c_void_p)]<|MERGE_RESOLUTION|>--- conflicted
+++ resolved
@@ -33,15 +33,9 @@
 
     def init_rcut_cond(self, cell, precision=None):
         if precision is None: precision = cell.precision
-<<<<<<< HEAD
-        if cell.rcut_by_shell_radius:
-            rcut = cell.rcut_by_shells(precision)
-            fn_set_rcut_cond = getattr(libpbc, 'PBCset_rcut_cond_dist')
-=======
         if cell.use_loose_rcut:
             rcut = cell.rcut_by_shells(precision)
             fn_set_rcut_cond = getattr(libpbc, 'PBCset_rcut_cond_loose')
->>>>>>> d57f1d6c
         else:
             rcut = numpy.array([cell.bas_rcut(ib, precision)
                                 for ib in range(cell.nbas)])

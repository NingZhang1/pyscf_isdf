--- conflicted
+++ resolved
@@ -348,19 +348,12 @@
         dm = numpy.array((dm*.5, dm*.5))
     if vhf is None:
         vhf = mf.get_veff(mf.mol, dm)
-<<<<<<< HEAD
-    e1 = np.einsum('ij,ji->', h1e, dm[0])
-    e1+= np.einsum('ij,ji->', h1e, dm[1])
+    if h1e[0].ndim < dm[0].ndim:  # get [0] because h1e and dm may not be ndarrays
+        h1e = (h1e, h1e)
+    e1 = np.einsum('ij,ji->', h1e[0], dm[0])
+    e1+= np.einsum('ij,ji->', h1e[1], dm[1])
     e_coul =(np.einsum('ij,ji->', vhf[0], dm[0]) +
              np.einsum('ij,ji->', vhf[1], dm[1])) * .5
-=======
-    if h1e[0].ndim < dm[0].ndim:  # get [0] because h1e and dm may not be ndarrays
-        h1e = (h1e, h1e)
-    e1 = numpy.einsum('ij,ji->', h1e[0], dm[0])
-    e1+= numpy.einsum('ij,ji->', h1e[1], dm[1])
-    e_coul =(numpy.einsum('ij,ji->', vhf[0], dm[0]) +
-             numpy.einsum('ij,ji->', vhf[1], dm[1])) * .5
->>>>>>> c0c4dbcb
     e_elec = (e1 + e_coul).real
     mf.scf_summary['e1'] = stop_grad(e1).real
     mf.scf_summary['e2'] = stop_grad(e_coul).real

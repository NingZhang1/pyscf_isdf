--- conflicted
+++ resolved
@@ -64,35 +64,24 @@
     '''error vector = SDF - FDS'''
     dtype = f.dtype
     if isinstance(f, numpy.ndarray) and f.ndim == 2:
-<<<<<<< HEAD
         s = lib.device_put(s)
         d = lib.device_put(d)
         f = lib.device_put(f)
         sdf = reduce(lib.dot, (s,d,f))
-        errvec = sdf.T.conj() - sdf
+        errvec = (sdf.conj().T - sdf).ravel()
         errvec = lib.device_get(errvec, dtype=dtype)
-=======
-        sdf = reduce(numpy.dot, (s,d,f))
-        errvec = (sdf.conj().T - sdf).ravel()
->>>>>>> c0c4dbcb
 
     elif isinstance(f, numpy.ndarray) and f.ndim == 3 and s.ndim == 3:
         errvec = []
         for i in range(f.shape[0]):
-<<<<<<< HEAD
             s_i = lib.device_put(s[i])
             d_i = lib.device_put(d[i])
             f_i = lib.device_put(f[i])
             sdf = reduce(lib.dot, (s_i, d_i, f_i))
-            errvec_i = sdf.T.conj() - sdf
+            errvec_i = (sdf.conj().T - sdf).ravel()
             errvec_i = lib.device_get(errvec_i, dtype=dtype)
             errvec.append(errvec_i)
-        errvec = numpy.vstack(errvec)
-=======
-            sdf = reduce(numpy.dot, (s[i], d[i], f[i]))
-            errvec.append((sdf.conj().T - sdf).ravel())
         errvec = numpy.hstack(errvec)
->>>>>>> c0c4dbcb
 
     elif f.ndim == s.ndim+1 and f.shape[0] == 2:  # for UHF
         errvec = numpy.hstack([

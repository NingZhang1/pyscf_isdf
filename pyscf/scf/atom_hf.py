--- conflicted
+++ resolved
@@ -51,10 +51,6 @@
         atm._ecpbas[:,0] = 0
         if element in mol._pseudo:
             atm._pseudo = {element: mol._pseudo.get(element)}
-<<<<<<< HEAD
-            #raise NotImplementedError
-=======
->>>>>>> d57f1d6c
         atm.spin = atm.nelectron % 2
 
         nao = atm.nao
